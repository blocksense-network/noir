--- conflicted
+++ resolved
@@ -14,7 +14,6 @@
 use crate::errors::{CliError, report_error};
 use crate::flamegraph::{BrilligExecutionSample, FlamegraphGenerator, InfernoFlamegraphGenerator};
 use crate::opcode_formatter::format_brillig_opcode;
-<<<<<<< HEAD
 cfg_if::cfg_if! {
     if #[cfg(feature = "goldilocks")] {
         use goldilocks_blackbox_solver::GoldilocksBlackBoxSolver as Bn254BlackBoxSolver;
@@ -22,10 +21,6 @@
         use bn254_blackbox_solver::Bn254BlackBoxSolver;
     }
 }
-use noirc_abi::input_parser::Format;
-=======
-use bn254_blackbox_solver::Bn254BlackBoxSolver;
->>>>>>> 6a4f172c
 use noirc_artifacts::debug::DebugArtifact;
 
 /// Generates a flamegraph mapping unconstrained Noir execution to source code.
