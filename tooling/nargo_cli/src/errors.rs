use acvm::{acir::native_types::WitnessStackError, FieldElement};
use hex::FromHexError;
use nargo::{errors::CompileError, NargoError};
use nargo_toml::ManifestError;
use noir_debugger::errors::DapError;
use noirc_abi::{
    errors::{AbiError, InputParserError},
    input_parser::InputValue,
    AbiReturnType,
};
use std::path::PathBuf;
use thiserror::Error;

#[derive(Debug, Error)]
pub(crate) enum FilesystemError {
    #[error("Error: {} is not a valid path\nRun either `nargo compile` to generate missing build artifacts or `nargo prove` to construct a proof", .0.display())]
    PathNotValid(PathBuf),

    #[error("Error: could not parse hex build artifact (proof, proving and/or verification keys, ACIR checksum) ({0})")]
    HexArtifactNotValid(FromHexError),

    #[error(
        " Error: cannot find {0}.toml file.\n Expected location: {1:?} \n Please generate this file at the expected location."
    )]
    MissingTomlFile(String, PathBuf),

    /// Input parsing error
    #[error(transparent)]
    InputParserError(#[from] InputParserError),

    /// WitnessStack serialization error
    #[error(transparent)]
    WitnessStackSerialization(#[from] WitnessStackError),

    #[error("Error: could not deserialize build program: {0}")]
    ProgramSerializationError(String),
}

#[derive(Debug, Error)]
pub(crate) enum CliError {
    #[error("{0}")]
    Generic(String),

    #[error("Error: destination {} already exists", .0.display())]
    DestinationAlreadyExists(PathBuf),

    #[error("Failed to verify proof {}", .0.display())]
    InvalidProof(PathBuf),

    #[error("Invalid package name {0}. Did you mean to use `--name`?")]
    InvalidPackageName(String),

    /// ABI encoding/decoding error
    #[error(transparent)]
    AbiError(#[from] AbiError),

    /// Filesystem errors
    #[error(transparent)]
    FilesystemError(#[from] FilesystemError),

    #[error(transparent)]
    LspError(#[from] async_lsp::Error),

    #[error(transparent)]
    DapError(#[from] DapError),

    /// Error from Nargo
    #[error(transparent)]
    NargoError(#[from] NargoError<FieldElement>),

    /// Error from Manifest
    #[error(transparent)]
    ManifestError(#[from] ManifestError),

    /// Error from the compilation pipeline
    #[error(transparent)]
    CompileError(#[from] CompileError),

<<<<<<< HEAD
    /// Error related to backend selection/installation.
    #[error(transparent)]
    BackendError(#[from] BackendError),
}

#[derive(Debug, thiserror::Error)]
pub(crate) enum BackendError {
    #[error("Backend does not support {0}.")]
    UnfitBackend(String),
=======
    #[error("Unexpected return value: expected {expected:?}; got {actual:?}")]
    UnexpectedReturn { expected: InputValue, actual: Option<InputValue> },

    #[error("Missing return witnesses; expected {expected:?}")]
    MissingReturn { expected: AbiReturnType },
>>>>>>> b88db67a
}<|MERGE_RESOLUTION|>--- conflicted
+++ resolved
@@ -76,7 +76,12 @@
     #[error(transparent)]
     CompileError(#[from] CompileError),
 
-<<<<<<< HEAD
+    #[error("Unexpected return value: expected {expected:?}; got {actual:?}")]
+    UnexpectedReturn { expected: InputValue, actual: Option<InputValue> },
+
+    #[error("Missing return witnesses; expected {expected:?}")]
+    MissingReturn { expected: AbiReturnType },
+
     /// Error related to backend selection/installation.
     #[error(transparent)]
     BackendError(#[from] BackendError),
@@ -86,11 +91,5 @@
 pub(crate) enum BackendError {
     #[error("Backend does not support {0}.")]
     UnfitBackend(String),
-=======
-    #[error("Unexpected return value: expected {expected:?}; got {actual:?}")]
-    UnexpectedReturn { expected: InputValue, actual: Option<InputValue> },
-
-    #[error("Missing return witnesses; expected {expected:?}")]
-    MissingReturn { expected: AbiReturnType },
->>>>>>> b88db67a
+    
 }