<<<<<<< HEAD
use acvm::{acir::native_types::WitnessStackError, FieldElement};
use hex::FromHexError;
use nargo::{errors::CompileError, NargoError};
=======
use acvm::FieldElement;
use nargo::{NargoError, errors::CompileError};
>>>>>>> 826b18a1
use nargo_toml::ManifestError;
use noir_debugger::errors::DapError;
use noirc_abi::{AbiReturnType, errors::AbiError, input_parser::InputValue};
use std::path::PathBuf;
use thiserror::Error;

#[derive(Debug, Error)]
<<<<<<< HEAD
pub(crate) enum FilesystemError {
    #[error("Error: {} is not a valid path\nRun either `nargo compile` to generate missing build artifacts or `nargo prove` to construct a proof", .0.display())]
    PathNotValid(PathBuf),

    #[error("Error: could not parse hex build artifact (proof, proving and/or verification keys, ACIR checksum) ({0})")]
    HexArtifactNotValid(FromHexError),

    #[error(
        " Error: cannot find {0}.toml file.\n Expected location: {1:?} \n Please generate this file at the expected location."
    )]
    MissingTomlFile(String, PathBuf),

    /// Input parsing error
    #[error(transparent)]
    InputParserError(#[from] InputParserError),

    /// WitnessStack serialization error
    #[error(transparent)]
    WitnessStackSerialization(#[from] WitnessStackError),

    #[error("Error: could not deserialize build program: {0}")]
    ProgramSerializationError(String),
}

#[derive(Debug, Error)]
=======
>>>>>>> 826b18a1
pub(crate) enum CliError {
    #[error("{0}")]
    Generic(String),

    #[error("Error: destination {} already exists", .0.display())]
    DestinationAlreadyExists(PathBuf),

    #[error("Failed to verify proof {}", .0.display())]
    InvalidProof(PathBuf),

    #[error("Invalid package name {0}. Did you mean to use `--name`?")]
    InvalidPackageName(String),

    /// Artifact CLI error
    #[error(transparent)]
    ArtifactError(#[from] noir_artifact_cli::errors::CliError),

    /// ABI encoding/decoding error
    #[error(transparent)]
    AbiError(#[from] AbiError),

    #[error(transparent)]
    LspError(#[from] async_lsp::Error),

    #[error(transparent)]
    DapError(#[from] DapError),

    /// Error from Nargo
    #[error(transparent)]
    NargoError(#[from] NargoError<FieldElement>),

    /// Error from Manifest
    #[error(transparent)]
    ManifestError(#[from] ManifestError),

    /// Error from the compilation pipeline
    #[error(transparent)]
    CompileError(#[from] CompileError),

    #[error("Unexpected return value: expected {expected:?}; got {actual:?}")]
    UnexpectedReturn { expected: InputValue, actual: Option<InputValue> },

    #[error("Missing return witnesses; expected {expected:?}")]
    MissingReturn { expected: AbiReturnType },

    /// Error related to backend selection/installation.
    #[error(transparent)]
    BackendError(#[from] BackendError),
}

#[derive(Debug, thiserror::Error)]
pub(crate) enum BackendError {
    #[error("Backend does not support {0}.")]
    UnfitBackend(String),
    
}<|MERGE_RESOLUTION|>--- conflicted
+++ resolved
@@ -1,19 +1,13 @@
-<<<<<<< HEAD
 use acvm::{acir::native_types::WitnessStackError, FieldElement};
 use hex::FromHexError;
 use nargo::{errors::CompileError, NargoError};
-=======
-use acvm::FieldElement;
-use nargo::{NargoError, errors::CompileError};
->>>>>>> 826b18a1
 use nargo_toml::ManifestError;
 use noir_debugger::errors::DapError;
-use noirc_abi::{AbiReturnType, errors::AbiError, input_parser::InputValue};
+use noirc_abi::{errors::{AbiError, InputParserError}, input_parser::InputValue, AbiReturnType};
 use std::path::PathBuf;
 use thiserror::Error;
 
 #[derive(Debug, Error)]
-<<<<<<< HEAD
 pub(crate) enum FilesystemError {
     #[error("Error: {} is not a valid path\nRun either `nargo compile` to generate missing build artifacts or `nargo prove` to construct a proof", .0.display())]
     PathNotValid(PathBuf),
@@ -33,14 +27,9 @@
     /// WitnessStack serialization error
     #[error(transparent)]
     WitnessStackSerialization(#[from] WitnessStackError),
-
-    #[error("Error: could not deserialize build program: {0}")]
-    ProgramSerializationError(String),
 }
 
 #[derive(Debug, Error)]
-=======
->>>>>>> 826b18a1
 pub(crate) enum CliError {
     #[error("{0}")]
     Generic(String),
@@ -96,4 +85,16 @@
     #[error("Backend does not support {0}.")]
     UnfitBackend(String),
     
+}
+
+impl From<FilesystemError> for CliError {
+    fn from(error: FilesystemError) -> Self {
+        match error {
+            FilesystemError::PathNotValid(ref _path) => CliError::Generic(format!("{}", error)),
+            FilesystemError::HexArtifactNotValid(ref _e) => CliError::Generic(format!("{}", error)),
+            FilesystemError::MissingTomlFile(ref _name,ref _path) => CliError::Generic(format!("{}", error)),
+            FilesystemError::InputParserError(ref _e) => CliError::Generic(format!("{}", error)),
+            FilesystemError::WitnessStackSerialization(ref _e) => CliError::Generic(format!("{}", error)),
+        }
+    }
 }