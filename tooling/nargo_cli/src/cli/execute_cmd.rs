--- conflicted
+++ resolved
@@ -1,8 +1,3 @@
-<<<<<<< HEAD
-use std::path::PathBuf;
-
-use acvm::acir::native_types::WitnessStack;
-use acvm::FieldElement;
 cfg_if::cfg_if! {
     if #[cfg(feature = "goldilocks")] {
         use goldilocks_blackbox_solver::GoldilocksBlackBoxSolver as Bn254BlackBoxSolver;
@@ -10,8 +5,6 @@
         use bn254_blackbox_solver::Bn254BlackBoxSolver;
     }
 }
-=======
->>>>>>> 6a4f172c
 use clap::Args;
 
 use nargo::constants::PROVER_INPUT_FILE;
