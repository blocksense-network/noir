//! Use the SSA Interpreter to execute a SSA after a certain pass.

use std::collections::BTreeMap;
use std::path::PathBuf;

use fm::{FileId, FileManager};
use iter_extended::vecmap;
use nargo::constants::PROVER_INPUT_FILE;
use nargo::ops::report_errors;
use nargo::package::Package;
use nargo::workspace::Workspace;
use nargo_toml::PackageSelection;
use noirc_abi::Abi;
use noirc_driver::{CompilationResult, CompileOptions, gen_abi};

use clap::Args;
use noirc_errors::CustomDiagnostic;
use noirc_evaluator::ssa::interpreter::InterpreterOptions;
use noirc_evaluator::ssa::interpreter::value::Value;
use noirc_evaluator::ssa::ir::types::{NumericType, Type};
use noirc_evaluator::ssa::ssa_gen::{Ssa, generate_ssa};
use noirc_evaluator::ssa::{primary_passes, OptimizationLevel, SsaEvaluatorOptions, SsaLogging};
use noirc_frontend::debug::DebugInstrumenter;
use noirc_frontend::hir::ParsedFiles;
use noirc_frontend::monomorphization::ast::Program;
use noirc_frontend::monomorphization::{monomorphize, monomorphize_debug};

use crate::errors::CliError;

use super::compile_cmd::parse_workspace;
use super::{LockType, PackageOptions, WorkspaceCommand};

/// Compile the program and interpret the SSA after each pass,
/// printing the results to the console.
#[derive(Debug, Clone, Args)]
pub(super) struct InterpretCommand {
    #[clap(flatten)]
    pub(super) package_options: PackageOptions,

    #[clap(flatten)]
    pub(super) compile_options: CompileOptions,

    /// The name of the TOML file which contains the ABI encoded inputs.
    #[clap(long, short, default_value = PROVER_INPUT_FILE)]
    prover_name: String,

    /// The name of the SSA passes we want to interpret the results at.
    ///
    /// When nothing is specified, the SSA is interpreted after all passes.
    #[clap(long)]
    ssa_pass: Vec<String>,

    /// If true, the interpreter will trace its execution.
    #[clap(long)]
    trace: bool,
}

impl WorkspaceCommand for InterpretCommand {
    fn package_selection(&self) -> PackageSelection {
        self.package_options.package_selection()
    }

    fn lock_type(&self) -> LockType {
        // Does not write any artifacts.
        LockType::Shared
    }
}

pub(crate) fn run(args: InterpretCommand, workspace: Workspace) -> Result<(), CliError> {
    let (file_manager, parsed_files) = parse_workspace(&workspace, None);
    let binary_packages = workspace.into_iter().filter(|package| package.is_binary());

    let opts = args.compile_options.as_ssa_options(PathBuf::new());
    let ssa_passes = primary_passes(&opts);

    for package in binary_packages {
        let ssa_options =
            &args.compile_options.as_ssa_options(workspace.package_build_path(package));

        // Compile into monomorphized AST
        let program_result = compile_into_program(
            &file_manager,
            &parsed_files,
            &workspace,
            package,
            &args.compile_options,
        );

        // Report warnings and get the AST, or exit if the compilation failed.
        let (program, abi) = report_errors(
            program_result,
            &file_manager,
            args.compile_options.deny_warnings,
            args.compile_options.silence_warnings,
        )?;

        // Parse the inputs and convert them to what the SSA interpreter expects.
        let prover_file = package.root_dir.join(&args.prover_name).with_extension("toml");
        let (prover_input, return_value) =
            noir_artifact_cli::fs::inputs::read_inputs_from_file(&prover_file, &abi)?;

        // We need to give a fresh copy of arrays each time, because the shared structures are modified.
        let ssa_args = noir_ast_fuzzer::input_values_to_ssa(&abi, &prover_input);

        let ssa_return =
            if let (Some(return_type), Some(return_value)) = (&abi.return_type, return_value) {
                Some(noir_ast_fuzzer::input_value_to_ssa(&return_type.abi_type, &return_value))
            } else {
                None
            };

        // Generate the initial SSA.
        let mut ssa = generate_ssa(program)
            .map_err(|e| CliError::Generic(format!("failed to generate SSA: {e}")))?;

        // If the main function returns `return_data`, the values are returned in a flattened array.
        // So, we change the expected return value by flattening it as well.
        // Ideally we'd have the interpreter return the data in the correct shape. However, doing
        // that would be replicating some logic which is unrelated to SSA. For the purpose of SSA
        // correctness, it's enough if we make sure the flattened values match.
        let ssa_return = ssa_return.map(|ssa_return| {
            let main_function = &ssa.functions[&ssa.main_id];
            if main_function.has_data_bus_return_data() {
                let values = flatten_values(ssa_return);
                vec![Value::array(values, vec![Type::Numeric(NumericType::NativeField)])]
            } else {
                ssa_return
            }
        });

        let interpreter_options = InterpreterOptions { trace: args.trace };

        print_and_interpret_ssa(
            ssa_options,
            &args.ssa_pass,
            &mut ssa,
            "Initial SSA",
            &ssa_args,
            &ssa_return,
            interpreter_options,
            &file_manager,
        )?;

        // Run SSA passes in the pipeline and interpret the ones we are interested in.
        for (i, ssa_pass) in ssa_passes.iter().enumerate() {
            let msg = format!("{} (step {})", ssa_pass.msg(), i + 1);

            if msg_matches(&args.compile_options.skip_ssa_pass, &msg) {
                continue;
            }

            ssa = ssa_pass
                .run(ssa)
                .map_err(|e| CliError::Generic(format!("failed to run SSA pass {msg}: {e}")))?;

            print_and_interpret_ssa(
                ssa_options,
                &args.ssa_pass,
                &mut ssa,
                &msg,
                &ssa_args,
                &ssa_return,
                interpreter_options,
                &file_manager,
            )?;
        }
    }
    Ok(())
}

/// Compile the source code into the monomorphized AST, which is one step before SSA passes.
///
/// This isn't exposed through the `nargo` library operations at the moment, so this is a
/// bit of copy pasting from the functions that normally produce an artifact.
fn compile_into_program(
    file_manager: &FileManager,
    parsed_files: &ParsedFiles,
    workspace: &Workspace,
    package: &Package,
    options: &CompileOptions,
) -> CompilationResult<(Program, Abi)> {
    let (mut context, crate_id) = nargo::prepare_package(file_manager, parsed_files, package);
    if options.disable_comptime_printing {
        context.disable_comptime_printing();
    }
    context.debug_instrumenter = DebugInstrumenter::default();
    context.package_build_path = workspace.package_build_path(package);
    noirc_driver::link_to_debug_crate(&mut context, crate_id);
    let (_, warnings) = noirc_driver::check_crate(&mut context, crate_id, options)?;

    let main_id = context.get_main_function(&crate_id).ok_or_else(|| {
        let err = CustomDiagnostic::from_message(
            "cannot compile crate into a program as it does not contain a `main` function",
            FileId::default(),
        );
        vec![err]
    })?;

    let force_unconstrained = options.force_brillig || options.minimal_ssa;

    let monomorphize_result = if options.instrument_debug {
        monomorphize_debug(
            main_id,
            &mut context.def_interner,
            &context.debug_instrumenter,
            force_unconstrained,
        )
    } else {
        monomorphize(main_id, &mut context.def_interner, force_unconstrained)
    };

    let program = monomorphize_result.map_err(|error| vec![CustomDiagnostic::from(error)])?;

    if options.show_monomorphized {
        println!("{program}");
    }

    let error_types = BTreeMap::default();
    let abi = gen_abi(&context, &main_id, program.return_visibility(), error_types);

    Ok(((program, abi), warnings))
}

<<<<<<< HEAD
fn to_ssa_options(options: &CompileOptions) -> SsaEvaluatorOptions {
    SsaEvaluatorOptions {
        ssa_logging: if !options.show_ssa_pass.is_empty() {
            SsaLogging::Contains(options.show_ssa_pass.clone())
        } else if options.show_ssa {
            SsaLogging::All
        } else {
            SsaLogging::None
        },
        brillig_options: BrilligOptions::default(),
        print_codegen_timings: false,
        expression_width: ExpressionWidth::default(),
        emit_ssa: None,
        skip_underconstrained_check: true,
        enable_brillig_constraints_check_lookback: false,
        skip_brillig_constraints_check: true,
        inliner_aggressiveness: options.inliner_aggressiveness,
        max_bytecode_increase_percent: options.max_bytecode_increase_percent,
        skip_passes: options.skip_ssa_pass.clone(),
        optimization_level: OptimizationLevel::All,
    }
}

=======
>>>>>>> 8f7b3fa8
fn msg_matches(patterns: &[String], msg: &str) -> bool {
    let msg = msg.to_lowercase();
    patterns.iter().any(|p| msg.contains(&p.to_lowercase()))
}

fn print_ssa(options: &SsaEvaluatorOptions, ssa: &mut Ssa, msg: &str, fm: &FileManager) {
    let print = match options.ssa_logging {
        SsaLogging::All => true,
        SsaLogging::None => false,
        SsaLogging::Contains(ref ps) => msg_matches(ps, msg),
    };
    if print {
        ssa.normalize_ids();
        println!("After {msg}:\n{}", ssa.print_with(Some(fm)));
    }
}

fn interpret_ssa(
    passes_to_interpret: &[String],
    ssa: &Ssa,
    msg: &str,
    args: &[Value],
    return_value: &Option<Vec<Value>>,
    options: InterpreterOptions,
) -> Result<(), CliError> {
    if passes_to_interpret.is_empty() || msg_matches(passes_to_interpret, msg) {
        // We need to give a fresh copy of arrays each time, because the shared structures are modified.
        let args = Value::snapshot_args(args);
        let result = ssa.interpret_with_options(args, options, std::io::stdout());
        match &result {
            Ok(value) => {
                let value_as_string = vecmap(value, ToString::to_string).join(", ");
                println!("--- Interpreter result after {msg}:\nOk({value_as_string})\n---");
            }
            Err(err) => {
                println!("--- Interpreter result after {msg}:\nErr({err})\n---");
            }
        }
        if let Some(return_value) = return_value {
            let result = result.expect("Expected a non-error result");
            if &result != return_value {
                let result_as_string = vecmap(&result, ToString::to_string).join(", ");
                let return_value_as_string = vecmap(return_value, ToString::to_string).join(", ");
                let error = format!(
                    "Error: interpreter produced an unexpected result.\nExpected result: {return_value_as_string}\nActual result:   {result_as_string}"
                );
                return Err(CliError::Generic(error));
            }
        }
    }
    Ok(())
}

#[allow(clippy::too_many_arguments)]
fn print_and_interpret_ssa(
    options: &SsaEvaluatorOptions,
    passes_to_interpret: &[String],
    ssa: &mut Ssa,
    msg: &str,
    args: &[Value],
    return_value: &Option<Vec<Value>>,
    interpreter_options: InterpreterOptions,
    fm: &FileManager,
) -> Result<(), CliError> {
    print_ssa(options, ssa, msg, fm);
    interpret_ssa(passes_to_interpret, ssa, msg, args, return_value, interpreter_options)
}

fn flatten_values(values: Vec<Value>) -> Vec<Value> {
    let mut flattened_values = Vec::new();
    for value in values {
        flatten_value(value, &mut flattened_values);
    }
    flattened_values
}

fn flatten_value(value: Value, flattened_values: &mut Vec<Value>) {
    match value {
        Value::ArrayOrSlice(array_value) => {
            for value in array_value.elements.borrow().iter() {
                flatten_value(value.clone(), flattened_values);
            }
        }
        Value::Numeric(..)
        | Value::Reference(..)
        | Value::Function(..)
        | Value::Intrinsic(..)
        | Value::ForeignFunction(..) => flattened_values.push(value),
    }
}<|MERGE_RESOLUTION|>--- conflicted
+++ resolved
@@ -19,7 +19,7 @@
 use noirc_evaluator::ssa::interpreter::value::Value;
 use noirc_evaluator::ssa::ir::types::{NumericType, Type};
 use noirc_evaluator::ssa::ssa_gen::{Ssa, generate_ssa};
-use noirc_evaluator::ssa::{primary_passes, OptimizationLevel, SsaEvaluatorOptions, SsaLogging};
+use noirc_evaluator::ssa::{SsaEvaluatorOptions, SsaLogging, primary_passes};
 use noirc_frontend::debug::DebugInstrumenter;
 use noirc_frontend::hir::ParsedFiles;
 use noirc_frontend::monomorphization::ast::Program;
@@ -70,12 +70,15 @@
     let (file_manager, parsed_files) = parse_workspace(&workspace, None);
     let binary_packages = workspace.into_iter().filter(|package| package.is_binary());
 
-    let opts = args.compile_options.as_ssa_options(PathBuf::new());
+    let opts =
+        args.compile_options.as_ssa_options(PathBuf::new(), args.compile_options.instrument_debug);
     let ssa_passes = primary_passes(&opts);
 
     for package in binary_packages {
-        let ssa_options =
-            &args.compile_options.as_ssa_options(workspace.package_build_path(package));
+        let ssa_options = &args.compile_options.as_ssa_options(
+            workspace.package_build_path(package),
+            args.compile_options.instrument_debug,
+        );
 
         // Compile into monomorphized AST
         let program_result = compile_into_program(
@@ -221,32 +224,6 @@
     Ok(((program, abi), warnings))
 }
 
-<<<<<<< HEAD
-fn to_ssa_options(options: &CompileOptions) -> SsaEvaluatorOptions {
-    SsaEvaluatorOptions {
-        ssa_logging: if !options.show_ssa_pass.is_empty() {
-            SsaLogging::Contains(options.show_ssa_pass.clone())
-        } else if options.show_ssa {
-            SsaLogging::All
-        } else {
-            SsaLogging::None
-        },
-        brillig_options: BrilligOptions::default(),
-        print_codegen_timings: false,
-        expression_width: ExpressionWidth::default(),
-        emit_ssa: None,
-        skip_underconstrained_check: true,
-        enable_brillig_constraints_check_lookback: false,
-        skip_brillig_constraints_check: true,
-        inliner_aggressiveness: options.inliner_aggressiveness,
-        max_bytecode_increase_percent: options.max_bytecode_increase_percent,
-        skip_passes: options.skip_ssa_pass.clone(),
-        optimization_level: OptimizationLevel::All,
-    }
-}
-
-=======
->>>>>>> 8f7b3fa8
 fn msg_matches(patterns: &[String], msg: &str) -> bool {
     let msg = msg.to_lowercase();
     patterns.iter().any(|p| msg.contains(&p.to_lowercase()))
