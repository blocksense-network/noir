use acvm::FieldElement;
use acvm::acir::circuit::ExpressionWidth;
use acvm::acir::native_types::WitnessMap;
<<<<<<< HEAD
use acvm::FieldElement;
cfg_if::cfg_if! {
    if #[cfg(feature = "goldilocks")] {
        use goldilocks_blackbox_solver::GoldilocksBlackBoxSolver as Bn254BlackBoxSolver;
    } else {
        use bn254_blackbox_solver::Bn254BlackBoxSolver;
    }
}
=======
use bn254_blackbox_solver::Bn254BlackBoxSolver;
>>>>>>> 6a4f172c
use clap::Args;
use nargo::constants::PROVER_INPUT_FILE;
use nargo::workspace::Workspace;
use nargo_toml::{PackageSelection, get_package_manifest, resolve_workspace_from_toml};
use noir_artifact_cli::fs::inputs::read_inputs_from_file;
use noirc_driver::{CompileOptions, CompiledProgram, NOIR_ARTIFACT_VERSION_STRING};
use noirc_frontend::graph::CrateName;

use std::io::{BufReader, BufWriter, Read, Write};
use std::path::Path;

use dap::requests::Command;
use dap::responses::ResponseBody;
use dap::server::Server;
use dap::types::Capabilities;
use serde_json::Value;

use super::debug_cmd::compile_bin_package_for_debugging;
use crate::errors::CliError;

use noir_debugger::errors::{DapError, LoadError};

#[derive(Debug, Clone, Args)]
pub(crate) struct DapCommand {
    /// Override the expression width requested by the backend.
    #[arg(long, value_parser = parse_expression_width, default_value = "4")]
    expression_width: ExpressionWidth,

    #[clap(long)]
    preflight_check: bool,

    #[clap(long)]
    preflight_project_folder: Option<String>,

    #[clap(long)]
    preflight_package: Option<String>,

    #[clap(long)]
    preflight_prover_name: Option<String>,

    #[clap(long)]
    preflight_generate_acir: bool,

    #[clap(long)]
    preflight_skip_instrumentation: bool,

    /// Use pedantic ACVM solving, i.e. double-check some black-box function
    /// assumptions when solving.
    /// This is disabled by default.
    #[arg(long, default_value = "false")]
    pedantic_solving: bool,
}

fn parse_expression_width(input: &str) -> Result<ExpressionWidth, std::io::Error> {
    use std::io::{Error, ErrorKind};

    let width = input
        .parse::<usize>()
        .map_err(|err| Error::new(ErrorKind::InvalidInput, err.to_string()))?;

    match width {
        0 => Ok(ExpressionWidth::Unbounded),
        _ => Ok(ExpressionWidth::Bounded { width }),
    }
}

fn find_workspace(project_folder: &str, package: Option<&str>) -> Option<Workspace> {
    let Ok(toml_path) = get_package_manifest(Path::new(project_folder)) else {
        eprintln!("ERROR: Failed to get package manifest");
        return None;
    };
    let package = package.and_then(|p| serde_json::from_str::<CrateName>(p).ok());
    let selection = package.map_or(PackageSelection::DefaultOrAll, PackageSelection::Selected);
    match resolve_workspace_from_toml(
        &toml_path,
        selection,
        Some(NOIR_ARTIFACT_VERSION_STRING.to_string()),
    ) {
        Ok(workspace) => Some(workspace),
        Err(err) => {
            eprintln!("ERROR: Failed to resolve workspace: {err}");
            None
        }
    }
}

fn workspace_not_found_error_msg(project_folder: &str, package: Option<&str>) -> String {
    match package {
        Some(pkg) => format!(
            r#"Noir Debugger could not load program from {}, package {}"#,
            project_folder, pkg
        ),
        None => format!(r#"Noir Debugger could not load program from {}"#, project_folder),
    }
}

fn load_and_compile_project(
    project_folder: &str,
    package: Option<&str>,
    prover_name: &str,
    expression_width: ExpressionWidth,
    acir_mode: bool,
    skip_instrumentation: bool,
) -> Result<(CompiledProgram, WitnessMap<FieldElement>), LoadError> {
    let workspace = find_workspace(project_folder, package)
        .ok_or(LoadError::Generic(workspace_not_found_error_msg(project_folder, package)))?;
    let package = workspace
        .into_iter()
        .find(|p| p.is_binary())
        .ok_or(LoadError::Generic("No matching binary packages found in workspace".into()))?;

    let compiled_program = compile_bin_package_for_debugging(
        &workspace,
        package,
        acir_mode,
        skip_instrumentation,
        CompileOptions::default(),
    )
    .map_err(|_| LoadError::Generic("Failed to compile project".into()))?;

    let compiled_program = nargo::ops::transform_program(compiled_program, expression_width);

    let (inputs_map, _) = read_inputs_from_file(
        &package.root_dir.join(prover_name).with_extension("toml"),
        &compiled_program.abi,
    )
    .map_err(|e| {
        LoadError::Generic(format!("Failed to read program inputs from {prover_name}: {e}"))
    })?;
    let initial_witness = compiled_program
        .abi
        .encode(&inputs_map, None)
        .map_err(|_| LoadError::Generic("Failed to encode inputs".into()))?;

    Ok((compiled_program, initial_witness))
}

fn loop_uninitialized_dap<R: Read, W: Write>(
    mut server: Server<R, W>,
    expression_width: ExpressionWidth,
    pedantic_solving: bool,
) -> Result<(), DapError> {
    while let Some(req) = server.poll_request()? {
        match req.command {
            Command::Initialize(_) => {
                let rsp = req.success(ResponseBody::Initialize(Capabilities {
                    supports_disassemble_request: Some(true),
                    supports_instruction_breakpoints: Some(true),
                    supports_stepping_granularity: Some(true),
                    ..Default::default()
                }));
                server.respond(rsp)?;
            }

            Command::Launch(ref arguments) => {
                let Some(Value::Object(ref additional_data)) = arguments.additional_data else {
                    server.respond(req.error("Missing launch arguments"))?;
                    continue;
                };
                let Some(Value::String(project_folder)) = additional_data.get("projectFolder")
                else {
                    server.respond(req.error("Missing project folder argument"))?;
                    continue;
                };

                let project_folder = project_folder.as_str();
                let package = additional_data.get("package").and_then(|v| v.as_str());
                let prover_name = additional_data
                    .get("proverName")
                    .and_then(|v| v.as_str())
                    .unwrap_or(PROVER_INPUT_FILE);

                let generate_acir =
                    additional_data.get("generateAcir").and_then(|v| v.as_bool()).unwrap_or(false);
                let skip_instrumentation = additional_data
                    .get("skipInstrumentation")
                    .and_then(|v| v.as_bool())
                    .unwrap_or(generate_acir);

                eprintln!("Project folder: {}", project_folder);
                eprintln!("Package: {}", package.unwrap_or("(default)"));
                eprintln!("Prover name: {}", prover_name);

                match load_and_compile_project(
                    project_folder,
                    package,
                    prover_name,
                    expression_width,
                    generate_acir,
                    skip_instrumentation,
                ) {
                    Ok((compiled_program, initial_witness)) => {
                        server.respond(req.ack()?)?;

                        noir_debugger::run_dap_loop(
                            server,
                            &Bn254BlackBoxSolver(pedantic_solving),
                            compiled_program,
                            initial_witness,
                        )?;
                        break;
                    }
                    Err(LoadError::Generic(message)) => {
                        server.respond(req.error(message.as_str()))?;
                    }
                }
            }

            Command::Disconnect(_) => {
                server.respond(req.ack()?)?;
                break;
            }

            _ => {
                let command = req.command;
                eprintln!("ERROR: unhandled command: {command:?}");
            }
        }
    }
    Ok(())
}

fn run_preflight_check(
    expression_width: ExpressionWidth,
    args: DapCommand,
) -> Result<(), DapError> {
    let project_folder = if let Some(project_folder) = args.preflight_project_folder {
        project_folder
    } else {
        return Err(DapError::PreFlightGenericError("Noir Debugger could not initialize because the IDE (for example, VS Code) did not specify a project folder to debug.".into()));
    };

    let package = args.preflight_package.as_deref();
    let prover_name = args.preflight_prover_name.as_deref().unwrap_or(PROVER_INPUT_FILE);

    let _ = load_and_compile_project(
        project_folder.as_str(),
        package,
        prover_name,
        expression_width,
        args.preflight_generate_acir,
        args.preflight_skip_instrumentation,
    )?;

    Ok(())
}

pub(crate) fn run(args: DapCommand) -> Result<(), CliError> {
    // When the --preflight-check flag is present, we run Noir's DAP server in "pre-flight mode", which test runs
    // the DAP initialization code without actually starting the DAP server.
    //
    // This lets the client IDE present any initialization issues (compiler version mismatches, missing prover files, etc)
    // in its own interface.
    //
    // This was necessary due to the VS Code project being reluctant to let extension authors capture
    // stderr output generated by a DAP server wrapped in DebugAdapterExecutable.
    //
    // Exposing this preflight mode lets us gracefully handle errors that happen *before*
    // the DAP loop is established, which otherwise are considered "out of band" by the maintainers of the DAP spec.
    // More details here: https://github.com/microsoft/vscode/issues/108138
    if args.preflight_check {
        return run_preflight_check(args.expression_width, args).map_err(CliError::DapError);
    }

    let output = BufWriter::new(std::io::stdout());
    let input = BufReader::new(std::io::stdin());
    let server = Server::new(input, output);

    loop_uninitialized_dap(server, args.expression_width, args.pedantic_solving)
        .map_err(CliError::DapError)
}<|MERGE_RESOLUTION|>--- conflicted
+++ resolved
@@ -1,8 +1,6 @@
 use acvm::FieldElement;
 use acvm::acir::circuit::ExpressionWidth;
 use acvm::acir::native_types::WitnessMap;
-<<<<<<< HEAD
-use acvm::FieldElement;
 cfg_if::cfg_if! {
     if #[cfg(feature = "goldilocks")] {
         use goldilocks_blackbox_solver::GoldilocksBlackBoxSolver as Bn254BlackBoxSolver;
@@ -10,9 +8,6 @@
         use bn254_blackbox_solver::Bn254BlackBoxSolver;
     }
 }
-=======
-use bn254_blackbox_solver::Bn254BlackBoxSolver;
->>>>>>> 6a4f172c
 use clap::Args;
 use nargo::constants::PROVER_INPUT_FILE;
 use nargo::workspace::Workspace;
