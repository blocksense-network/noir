--- conflicted
+++ resolved
@@ -202,13 +202,9 @@
             workspace,
             package,
             compile_options,
-<<<<<<< HEAD
-            load_cached_program(package),
+            cached_program,
             false,
             false,
-=======
-            cached_program,
->>>>>>> 7feb6589
         )?;
 
         // Choose the target width for the final, backend specific transformation.
