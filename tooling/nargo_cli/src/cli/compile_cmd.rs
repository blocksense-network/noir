--- conflicted
+++ resolved
@@ -208,28 +208,6 @@
             false,
         )?;
 
-<<<<<<< HEAD
-        if compile_options.check_non_determinism {
-            // As we compile the program again, disable comptime printing so we don't get duplicate output
-            let compile_options =
-                CompileOptions { disable_comptime_printing: true, ..compile_options.clone() };
-            let (program_two, _) = compile_program(
-                file_manager,
-                parsed_files,
-                workspace,
-                package,
-                &compile_options,
-                load_cached_program(package),
-                false,
-                false
-            )?;
-            if fxhash::hash64(&program) != fxhash::hash64(&program_two) {
-                panic!("Non deterministic result compiling {}", package.name);
-            }
-        }
-
-=======
->>>>>>> 4c76f4e6
         // Choose the target width for the final, backend specific transformation.
         let target_width =
             get_target_width(package.expression_width, compile_options.expression_width);
