use clap::{Args, Parser, Subcommand};
use const_format::formatcp;
use nargo::workspace::Workspace;
use nargo_toml::{
    ManifestError, PackageSelection, get_package_manifest, resolve_workspace_from_toml,
};
use noirc_driver::{CrateName, NOIR_ARTIFACT_VERSION_STRING};
use std::{
    fs::File,
    path::{Path, PathBuf},
};

use color_eyre::eyre;

use crate::errors::CliError;

mod check_cmd;
mod compile_cmd;
mod dap_cmd;
mod debug_cmd;
mod execute_cmd;
mod export_cmd;
mod fmt_cmd;
mod fuzz_cmd;
mod generate_completion_script_cmd;
mod info_cmd;
mod init_cmd;
mod lsp_cmd;
mod new_cmd;
mod prove_cmd;
mod test_cmd;
mod trace_cmd;
mod verify_cmd;
mod fmt_trace_cmd;
mod fs;

const GIT_HASH: &str = env!("GIT_COMMIT");
const IS_DIRTY: &str = env!("GIT_DIRTY");
const NARGO_VERSION: &str = env!("CARGO_PKG_VERSION");

static VERSION_STRING: &str = formatcp!(
    "version = {}\nnoirc version = {}\n(git version hash: {}, is dirty: {})",
    NARGO_VERSION,
    NOIR_ARTIFACT_VERSION_STRING,
    GIT_HASH,
    IS_DIRTY
);

#[derive(Parser, Debug)]
#[command(name="nargo", author, version=VERSION_STRING, about, long_about = None)]
struct NargoCli {
    #[command(subcommand)]
    command: NargoCommand,

    #[clap(flatten)]
    config: NargoConfig,
}

#[non_exhaustive]
#[derive(Args, Clone, Debug)]
pub(crate) struct NargoConfig {
    // REMINDER: Also change this flag in the LSP test lens if renamed
    #[arg(long, hide = true, global = true, default_value = "./", value_parser = parse_path)]
    program_dir: PathBuf,

    /// Override the default target directory.
    #[arg(long, hide = true, global = true, value_parser = parse_path)]
    target_dir: Option<PathBuf>,
}

/// Options for commands that work on either workspace or package scope.
#[derive(Args, Clone, Debug, Default)]
pub(crate) struct PackageOptions {
    /// The name of the package to run the command on.
    /// By default run on the first one found moving up along the ancestors of the current directory.
    #[clap(long, conflicts_with = "workspace")]
    package: Option<CrateName>,

    /// Run on all packages in the workspace
    #[clap(long, conflicts_with = "package")]
    workspace: bool,
}

impl PackageOptions {
    /// Decide which package to run the command on:
    /// * `package` if non-empty
    /// * all packages if `workspace` is `true`
    /// * otherwise the default package
    pub(crate) fn package_selection(&self) -> PackageSelection {
        let default_selection =
            if self.workspace { PackageSelection::All } else { PackageSelection::DefaultOrAll };

        self.package.clone().map_or(default_selection, PackageSelection::Selected)
    }
}

#[non_exhaustive]
#[derive(Subcommand, Clone, Debug)]
enum NargoCommand {
    Check(check_cmd::CheckCommand),
    Fmt(fmt_cmd::FormatCommand),
    #[command(alias = "build")]
    Compile(compile_cmd::CompileCommand),
    New(new_cmd::NewCommand),
    Init(init_cmd::InitCommand),
    Execute(execute_cmd::ExecuteCommand),
    Export(export_cmd::ExportCommand),
    Debug(debug_cmd::DebugCommand),
    Prove(prove_cmd::ProveCommand),
    Verify(verify_cmd::VerifyCommand),
    Test(test_cmd::TestCommand),
<<<<<<< HEAD
    Trace(trace_cmd::TraceCommand),
    FormatTrace(fmt_trace_cmd::FmtTraceCommand),
=======
    Fuzz(fuzz_cmd::FuzzCommand),
>>>>>>> fa7f175c
    Info(info_cmd::InfoCommand),
    Lsp(lsp_cmd::LspCommand),
    #[command(hide = true)]
    Dap(dap_cmd::DapCommand),
    GenerateCompletionScript(generate_completion_script_cmd::GenerateCompletionScriptCommand),
}

/// Commands that can execute on the workspace level, or be limited to a selected package.
trait WorkspaceCommand {
    /// Indicate which package the command will be applied to.
    fn package_selection(&self) -> PackageSelection;
    /// The kind of lock the command needs to take out on the selected packages.
    fn lock_type(&self) -> LockType;
}

/// What kind of lock to take out on the (selected) workspace members.
#[derive(Clone, Debug, PartialEq, Eq)]
#[allow(dead_code)] // Not using `Shared` at the moment, e.g. while we `debug` we can `compile` a different version.
enum LockType {
    /// For commands that write artifacts.
    Exclusive,
    /// For commands that read artifacts, but never write them.
    Shared,
    /// For commands that cannot interfere with others.
    None,
}

#[cfg(not(feature = "codegen-docs"))]
#[tracing::instrument(level = "trace")]
pub(crate) fn start_cli() -> eyre::Result<()> {
    let NargoCli { command, config } = NargoCli::parse();

    match command {
        NargoCommand::New(args) => new_cmd::run(args, config),
        NargoCommand::Init(args) => init_cmd::run(args, config),
        NargoCommand::Prove(args) => prove_cmd::run(args, config),
        NargoCommand::Verify(args) => verify_cmd::run(args, config),
        NargoCommand::Trace(args) => trace_cmd::run(args, config),
        NargoCommand::FormatTrace(args) => fmt_trace_cmd::run(args),
        NargoCommand::Check(args) => with_workspace(args, config, check_cmd::run),
        NargoCommand::Compile(args) => with_workspace(args, config, compile_cmd::run),
        NargoCommand::Debug(args) => with_workspace(args, config, debug_cmd::run),
        NargoCommand::Execute(args) => with_workspace(args, config, execute_cmd::run),
        NargoCommand::Export(args) => with_workspace(args, config, export_cmd::run),
        NargoCommand::Test(args) => with_workspace(args, config, test_cmd::run),
        NargoCommand::Fuzz(args) => with_workspace(args, config, fuzz_cmd::run),
        NargoCommand::Info(args) => with_workspace(args, config, info_cmd::run),
        NargoCommand::Lsp(_) => lsp_cmd::run(),
        NargoCommand::Dap(args) => dap_cmd::run(args),
        NargoCommand::Fmt(args) => with_workspace(args, config, fmt_cmd::run),
        NargoCommand::GenerateCompletionScript(args) => generate_completion_script_cmd::run(args),
    }?;

    Ok(())
}

#[cfg(feature = "codegen-docs")]
pub(crate) fn start_cli() -> eyre::Result<()> {
    let markdown: String = clap_markdown::help_markdown::<NargoCli>();
    println!("{markdown}");
    Ok(())
}

/// Read a given program directory into a workspace.
fn read_workspace(
    program_dir: &Path,
    selection: PackageSelection,
) -> Result<Workspace, ManifestError> {
    let toml_path = get_package_manifest(program_dir)?;

    let workspace = resolve_workspace_from_toml(
        &toml_path,
        selection,
        Some(NOIR_ARTIFACT_VERSION_STRING.to_owned()),
    )?;

    Ok(workspace)
}

/// Find the root directory, parse the workspace, lock the packages, then execute the command.
fn with_workspace<C, R>(cmd: C, config: NargoConfig, run: R) -> Result<(), CliError>
where
    C: WorkspaceCommand,
    R: FnOnce(C, Workspace) -> Result<(), CliError>,
{
    // All commands need to run on the workspace level, because that's where the `target` directory is.
    let workspace_dir = nargo_toml::find_root(&config.program_dir, true)?;
    let package_dir = nargo_toml::find_root(&config.program_dir, false)?;
    // Check if we're running inside the directory of a package, without having selected the entire workspace
    // or a specific package; if that's the case then parse the package name to select it in the workspace.
    let selection = match cmd.package_selection() {
        PackageSelection::DefaultOrAll if workspace_dir != package_dir => {
            let package = read_workspace(&package_dir, PackageSelection::DefaultOrAll)?;
            let package = package.into_iter().next().expect("there should be exactly 1 package");
            PackageSelection::Selected(package.name.clone())
        }
        other => other,
    };
    // Parse the top level workspace with the member selected.
    let mut workspace = read_workspace(&workspace_dir, selection)?;
    // Optionally override the target directory. It's only done here because most commands like the LSP and DAP
    // don't read or write artifacts, so they don't use the target directory.
    workspace.target_dir = config.target_dir.clone();
    // Lock manifests if the command needs it.
    let _locks = match cmd.lock_type() {
        LockType::None => None,
        typ => Some(lock_workspace(&workspace, typ == LockType::Exclusive)?),
    };
    run(cmd, workspace)
}

/// Lock the (selected) packages in the workspace.
/// The lock taken can be shared for commands that only read the artifacts,
/// or exclusive for the ones that (might) write artifacts as well.
fn lock_workspace(
    workspace: &Workspace,
    exclusive: bool,
) -> Result<Vec<impl Drop + use<>>, CliError> {
    struct LockedFile(File);

    impl Drop for LockedFile {
        fn drop(&mut self) {
            let _ = fs2::FileExt::unlock(&self.0);
        }
    }

    let mut locks = Vec::new();
    for pkg in workspace.into_iter() {
        let toml_path = get_package_manifest(&pkg.root_dir)?;
        let path_display = toml_path.display();

        let file = File::open(&toml_path)
            .unwrap_or_else(|e| panic!("Expected {path_display} to exist: {e}"));

        if exclusive {
            if fs2::FileExt::try_lock_exclusive(&file).is_err() {
                eprintln!("Waiting for lock on {path_display}...");
            }
            fs2::FileExt::lock_exclusive(&file)
                .unwrap_or_else(|e| panic!("Failed to lock {path_display}: {e}"));
        } else {
            if fs2::FileExt::try_lock_shared(&file).is_err() {
                eprintln!("Waiting for lock on {path_display}...",);
            }
            fs2::FileExt::lock_shared(&file)
                .unwrap_or_else(|e| panic!("Failed to lock {path_display}: {e}"));
        }

        locks.push(LockedFile(file));
    }
    Ok(locks)
}

/// Parses a path and turns it into an absolute one by joining to the current directory.
fn parse_path(path: &str) -> Result<PathBuf, String> {
    use fm::NormalizePath;
    let mut path: PathBuf = path.parse().map_err(|e| format!("failed to parse path: {e}"))?;
    if !path.is_absolute() {
        path = std::env::current_dir().unwrap().join(path).normalize();
    }
    Ok(path)
}

#[cfg(test)]
mod tests {
    use super::NargoCli;
    use clap::Parser;

    #[test]
    fn test_parse_invalid_expression_width() {
        let cmd = "nargo --program-dir . compile --expression-width 1";
        let res = NargoCli::try_parse_from(cmd.split_ascii_whitespace());

        let err = res.expect_err("should fail because of invalid width");
        assert!(err.to_string().contains("expression-width"));
        assert!(
            err.to_string().contains(acvm::compiler::MIN_EXPRESSION_WIDTH.to_string().as_str())
        );
    }

    #[test]
    fn test_parse_target_dir() {
        let cmd = "nargo --program-dir . --target-dir ../foo/bar execute";
        let cli = NargoCli::try_parse_from(cmd.split_ascii_whitespace()).expect("should parse");

        let target_dir = cli.config.target_dir.expect("should parse target dir");
        assert!(target_dir.is_absolute(), "should be made absolute");
        assert!(target_dir.ends_with("foo/bar"));

        let cmd = "nargo --program-dir . execute";
        let cli = NargoCli::try_parse_from(cmd.split_ascii_whitespace()).expect("should parse");
        assert!(cli.config.target_dir.is_none());
    }
}<|MERGE_RESOLUTION|>--- conflicted
+++ resolved
@@ -109,12 +109,9 @@
     Prove(prove_cmd::ProveCommand),
     Verify(verify_cmd::VerifyCommand),
     Test(test_cmd::TestCommand),
-<<<<<<< HEAD
     Trace(trace_cmd::TraceCommand),
     FormatTrace(fmt_trace_cmd::FmtTraceCommand),
-=======
     Fuzz(fuzz_cmd::FuzzCommand),
->>>>>>> fa7f175c
     Info(info_cmd::InfoCommand),
     Lsp(lsp_cmd::LspCommand),
     #[command(hide = true)]
