mod common;

use std::cell::RefCell;
use std::collections::BTreeMap;

use acvm::{AcirField, FieldElement, acir::native_types::WitnessStack};
use iter_extended::vecmap;
use nargo::{foreign_calls::DefaultForeignCallBuilder, ops::execute_program};
use noirc_abi::input_parser::InputValue;
use proptest::prelude::*;

/// Inputs and expected output of a snippet encoded in ABI format.
#[derive(Debug)]
struct SnippetInputOutput {
    pub description: String,
    pub inputs: BTreeMap<String, InputValue>,
    pub expected_output: InputValue,
}
impl SnippetInputOutput {
    fn new(inputs: Vec<(&str, InputValue)>, output: InputValue) -> Self {
        Self {
            description: "".to_string(),
            inputs: inputs.into_iter().map(|(k, v)| (k.to_string(), v)).collect(),
            expected_output: output,
        }
    }

    /// Attach some description to hint at the scenario we are testing.
    fn with_description(mut self, description: String) -> Self {
        self.description = description;
        self
    }
}

<<<<<<< HEAD
/// Prepare a code snippet.
fn prepare_snippet(source: String) -> (Context<'static, 'static>, CrateId) {
    let root = Path::new("");
    let file_name = Path::new("main.nr");
    let mut file_manager = file_manager_with_stdlib(root);
    file_manager.add_file_with_source(file_name, source).expect(
        "Adding source buffer to file manager should never fail when file manager is empty",
    );
    let parsed_files = parse_all(&file_manager);

    let mut context = Context::new(file_manager, parsed_files);
    let root_crate_id = prepare_crate(&mut context, file_name);

    (context, root_crate_id)
}

/// Compile the main function in a code snippet.
///
/// Use `force_brillig` to test it as an unconstrained function without having to change the code.
/// This is useful for methods that use the `runtime::is_unconstrained()` method to change their behavior.
fn prepare_and_compile_snippet(
    source: String,
    force_brillig: bool,
) -> CompilationResult<CompiledProgram> {
    let (mut context, root_crate_id) = prepare_snippet(source);
    let options = CompileOptions { force_brillig, ..Default::default() };
    // TODO: Run nargo::ops::transform_program?
    compile_main(&mut context, root_crate_id, &options, None, false, false)
}

=======
>>>>>>> 20910cfa
/// Compile a snippet and run property tests against it by generating random input/output pairs
/// according to the strategy, executing the snippet with the input, and asserting that the
/// output it returns is the one we expect.
fn run_snippet_proptest(
    source: String,
    force_brillig: bool,
    strategy: BoxedStrategy<SnippetInputOutput>,
) {
    let program = match common::prepare_and_compile_snippet(source.clone(), force_brillig) {
        Ok((program, _)) => program,
        Err(e) => panic!("failed to compile program; brillig = {force_brillig}:\n{source}\n{e:?}"),
    };

    let pedantic_solving = true;
    let blackbox_solver = bn254_blackbox_solver::Bn254BlackBoxSolver(pedantic_solving);
    let foreign_call_executor = RefCell::new(DefaultForeignCallBuilder::default().build());

    // Generate multiple input/output
    proptest!(ProptestConfig::with_cases(100), |(io in strategy)| {
        let initial_witness = program.abi.encode(&io.inputs, None).expect("failed to encode");
        let mut foreign_call_executor = foreign_call_executor.borrow_mut();

        let witness_stack: WitnessStack<FieldElement> = execute_program(
            &program.program,
            initial_witness,
            &blackbox_solver,
            &mut *foreign_call_executor,
        )
        .expect("failed to execute");

        let main_witness = witness_stack.peek().expect("should have return value on witness stack");
        let main_witness = &main_witness.witness;

        let (_, return_value) = program.abi.decode(main_witness).expect("failed to decode");
        let return_value = return_value.expect("should decode a return value");

        prop_assert_eq!(return_value, io.expected_output, "{}", io.description);
    });
}

/// This is just a simple test to check that property testing works.
#[test]
fn fuzz_basic() {
    let program = "fn main(init: u32) -> pub u32 {
        let mut x = init;
        for i in 0 .. 6 {
            x += i;
        }
        x
    }";

    let strategy = any::<u32>()
        .prop_map(|init| {
            let init = init / 2;
            SnippetInputOutput::new(
                vec![("init", InputValue::Field(init.into()))],
                InputValue::Field((init + 15).into()),
            )
        })
        .boxed();

    run_snippet_proptest(program.to_string(), false, strategy);
}

#[test]
fn fuzz_poseidon2_equivalence() {
    use bn254_blackbox_solver::poseidon_hash;

    // Test empty, small, then around the RATE value, then bigger inputs.
    for max_len in [0, 1, 3, 4, 100] {
        let source = format!(
            "fn main(input: [Field; {max_len}], message_size: u32) -> pub Field {{
                std::hash::poseidon2::Poseidon2::hash(input, message_size)
            }}"
        );

        let strategy = (0..=max_len)
            .prop_flat_map(field_vec_strategy)
            .prop_map(move |mut msg| {
                let output = poseidon_hash(&msg, msg.len() < max_len).expect("failed to hash");

                // The input has to be padded to the maximum length.
                let msg_size = msg.len();
                msg.resize(max_len, FieldElement::from(0u64));

                let inputs = vec![
                    ("input", InputValue::Vec(vecmap(msg, InputValue::Field))),
                    ("message_size", InputValue::Field(FieldElement::from(msg_size))),
                ];

                SnippetInputOutput::new(inputs, InputValue::Field(output))
                    .with_description(format!("max_len = {max_len}"))
            })
            .boxed();

        run_snippet_proptest(source.clone(), false, strategy);
    }
}

#[test]
fn fuzz_poseidon_equivalence() {
    use light_poseidon::{Poseidon, PoseidonHasher};

    let poseidon_hash = |inputs: &[FieldElement]| {
        let mut poseidon = Poseidon::<ark_bn254::Fr>::new_circom(inputs.len()).unwrap();
        let frs: Vec<ark_bn254::Fr> = inputs.iter().map(|f| f.into_repr()).collect::<Vec<_>>();
        let hash: ark_bn254::Fr = poseidon.hash(&frs).expect("failed to hash");
        FieldElement::from_repr(hash)
    };

    // Noir has hashes up to length 16, but the reference library won't work with more than 12.
    for len in 1..light_poseidon::MAX_X5_LEN {
        let source = format!(
            "
            use std::hash::{{Hash, Hasher}};

            fn main(input: [Field; {len}]) -> pub Field {{
                let h1 = std::hash::poseidon::bn254::hash_{len}(input);
                let h2 = {{
                    let mut hasher = std::hash::poseidon::PoseidonHasher::default();
                    input.hash(&mut hasher);
                    hasher.finish()
                }};
                assert_eq(h1, h2);
                h1
            }}"
        );

        let strategy = field_vec_strategy(len)
            .prop_map(move |msg| {
                let output = poseidon_hash(&msg);
                let inputs = vec![("input", InputValue::Vec(vecmap(msg, InputValue::Field)))];

                SnippetInputOutput::new(inputs, InputValue::Field(output))
                    .with_description(format!("len = {len}"))
            })
            .boxed();

        run_snippet_proptest(source.clone(), false, strategy);
    }
}

fn field_vec_strategy(len: usize) -> impl Strategy<Value = Vec<FieldElement>> {
    // Generate Field elements from random 32 byte vectors.
    let field = prop::collection::vec(any::<u8>(), 32)
        .prop_map(|bytes| FieldElement::from_be_bytes_reduce(&bytes));

    prop::collection::vec(field, len)
}<|MERGE_RESOLUTION|>--- conflicted
+++ resolved
@@ -32,39 +32,6 @@
     }
 }
 
-<<<<<<< HEAD
-/// Prepare a code snippet.
-fn prepare_snippet(source: String) -> (Context<'static, 'static>, CrateId) {
-    let root = Path::new("");
-    let file_name = Path::new("main.nr");
-    let mut file_manager = file_manager_with_stdlib(root);
-    file_manager.add_file_with_source(file_name, source).expect(
-        "Adding source buffer to file manager should never fail when file manager is empty",
-    );
-    let parsed_files = parse_all(&file_manager);
-
-    let mut context = Context::new(file_manager, parsed_files);
-    let root_crate_id = prepare_crate(&mut context, file_name);
-
-    (context, root_crate_id)
-}
-
-/// Compile the main function in a code snippet.
-///
-/// Use `force_brillig` to test it as an unconstrained function without having to change the code.
-/// This is useful for methods that use the `runtime::is_unconstrained()` method to change their behavior.
-fn prepare_and_compile_snippet(
-    source: String,
-    force_brillig: bool,
-) -> CompilationResult<CompiledProgram> {
-    let (mut context, root_crate_id) = prepare_snippet(source);
-    let options = CompileOptions { force_brillig, ..Default::default() };
-    // TODO: Run nargo::ops::transform_program?
-    compile_main(&mut context, root_crate_id, &options, None, false, false)
-}
-
-=======
->>>>>>> 20910cfa
 /// Compile a snippet and run property tests against it by generating random input/output pairs
 /// according to the strategy, executing the snippet with the input, and asserting that the
 /// output it returns is the one we expect.
