---
source: tooling/nargo_cli/tests/execute.rs
assertion_line: 512
expression: artifact
---
{
  "noir_version": "[noir_version]",
  "hash": "[hash]",
  "abi": {
    "parameters": [
      {
        "name": "b",
        "type": {
          "kind": "boolean"
        },
        "visibility": "private"
      }
    ],
    "return_type": {
      "abi_type": {
        "kind": "tuple",
        "fields": [
          {
            "kind": "integer",
            "sign": "unsigned",
            "width": 32
          },
          {
            "kind": "integer",
            "sign": "unsigned",
            "width": 32
          }
        ]
      },
      "visibility": "public"
    },
    "error_types": {
      "14225679739041873922": {
        "error_kind": "string",
        "string": "Index out of bounds"
      }
    }
  },
  "bytecode": [
    "func 0",
    "current witness index : _5",
    "private parameters indices : [_0]",
    "public parameters indices : []",
    "return value indices : [_1, _2]",
    "EXPR [ (-1, _0) 0 ]",
    "EXPR [ (10, _0) (-1, _3) 0 ]",
    "INIT (id: 0, len: 1, witnesses: [_3])",
    "EXPR [ (-1, _4) 0 ]",
    "MEM (id: 0, read at: EXPR [ (1, _4) 0 ], value: EXPR [ (1, _5) 0 ]) ",
    "EXPR [ (1, _0) (1, _1) -1 ]",
    "EXPR [ (2, _0) (1, _2) -2 ]"
  ],
<<<<<<< HEAD
  "debug_symbols": "nZHBCoMwDIbfJece6tRt+ipjSNUohdKW2g6G+O6LxW56GIxdkiZ/vgb+zNBjG8ZG6sFMUN9maJ1USo6NMp3w0mjqzguDVDbeIVILdjpRVjjUHmodlGLwECrEockKHbMXjlTOAHVPmT4cpML1tbAPzb+jGS83OOPnN17+zheXxJfXf/gq8SdeHfg7VaKT7uAYcBpkkEGdMzjFmMdYUFzWNU6KVuHm7hB0tzPbP21S0jmsMx32weG6Jmq0+AU=",
  "file_map": {
    "50": {
      "source": "fn main(b: bool) -> pub (u32, u32) {\n    let s0: [u32] = &[];\n    let s1: [u32] = &[10];\n    let s2 = if b { s1 } else { s0 };\n    let i1 = if b { s0.pop_back().1 } else { 1 };\n    let i2 = if b { s2.pop_front().0 } else { 2 };\n    (i1, i2)\n}\n",
      "path": ""
    }
  },
=======
  "debug_symbols": "[debug_symbols]",
  "file_map": "[file_map]",
>>>>>>> 8fd9446d
  "names": [
    "main"
  ],
  "brillig_names": []
}<|MERGE_RESOLUTION|>--- conflicted
+++ resolved
@@ -1,6 +1,5 @@
 ---
 source: tooling/nargo_cli/tests/execute.rs
-assertion_line: 512
 expression: artifact
 ---
 {
@@ -55,18 +54,8 @@
     "EXPR [ (1, _0) (1, _1) -1 ]",
     "EXPR [ (2, _0) (1, _2) -2 ]"
   ],
-<<<<<<< HEAD
-  "debug_symbols": "nZHBCoMwDIbfJece6tRt+ipjSNUohdKW2g6G+O6LxW56GIxdkiZ/vgb+zNBjG8ZG6sFMUN9maJ1USo6NMp3w0mjqzguDVDbeIVILdjpRVjjUHmodlGLwECrEockKHbMXjlTOAHVPmT4cpML1tbAPzb+jGS83OOPnN17+zheXxJfXf/gq8SdeHfg7VaKT7uAYcBpkkEGdMzjFmMdYUFzWNU6KVuHm7hB0tzPbP21S0jmsMx32weG6Jmq0+AU=",
-  "file_map": {
-    "50": {
-      "source": "fn main(b: bool) -> pub (u32, u32) {\n    let s0: [u32] = &[];\n    let s1: [u32] = &[10];\n    let s2 = if b { s1 } else { s0 };\n    let i1 = if b { s0.pop_back().1 } else { 1 };\n    let i2 = if b { s2.pop_front().0 } else { 2 };\n    (i1, i2)\n}\n",
-      "path": ""
-    }
-  },
-=======
   "debug_symbols": "[debug_symbols]",
   "file_map": "[file_map]",
->>>>>>> 8fd9446d
   "names": [
     "main"
   ],
