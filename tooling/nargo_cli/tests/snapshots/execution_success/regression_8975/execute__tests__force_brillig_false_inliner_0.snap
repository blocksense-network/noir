---
source: tooling/nargo_cli/tests/execute.rs
assertion_line: 512
expression: artifact
---
{
  "noir_version": "[noir_version]",
  "hash": "[hash]",
  "abi": {
    "parameters": [],
    "return_type": {
      "abi_type": {
        "kind": "boolean"
      },
      "visibility": "public"
    },
    "error_types": {}
  },
  "bytecode": [
    "func 0",
    "current witness index : _0",
    "private parameters indices : []",
    "public parameters indices : []",
    "return value indices : [_0]",
    "EXPR [ (1, _0) -1 ]"
  ],
<<<<<<< HEAD
  "debug_symbols": "tdLRCoMgFAbgd/G6i7KtZq8yRpidQhAV02BE7z6LbDXYjWNXevz9jgpOqIXG9TWXnRpQdZ9QY7gQvK+FYtRyJf3qNCcolLU1AH4JHXKvNDUgLaqkEyJBIxVu3TRoKtfRUuPTNEEgWz/6hh0XsMzm5K3T7zTLbhvO8nLn17PP/uhJHjyJ8fhCNo+vaYwvwv1xQX7zJY7xBAcf9/7d5+n5/IevKOPm88eN1HDaCNjKzkl2SO1ThyT8WG0Ug9YZWDqtme/9Ag==",
  "file_map": {},
=======
  "debug_symbols": "[debug_symbols]",
  "file_map": "[file_map]",
>>>>>>> 8fd9446d
  "names": [
    "main"
  ],
  "brillig_names": []
}<|MERGE_RESOLUTION|>--- conflicted
+++ resolved
@@ -1,6 +1,5 @@
 ---
 source: tooling/nargo_cli/tests/execute.rs
-assertion_line: 512
 expression: artifact
 ---
 {
@@ -24,13 +23,8 @@
     "return value indices : [_0]",
     "EXPR [ (1, _0) -1 ]"
   ],
-<<<<<<< HEAD
-  "debug_symbols": "tdLRCoMgFAbgd/G6i7KtZq8yRpidQhAV02BE7z6LbDXYjWNXevz9jgpOqIXG9TWXnRpQdZ9QY7gQvK+FYtRyJf3qNCcolLU1AH4JHXKvNDUgLaqkEyJBIxVu3TRoKtfRUuPTNEEgWz/6hh0XsMzm5K3T7zTLbhvO8nLn17PP/uhJHjyJ8fhCNo+vaYwvwv1xQX7zJY7xBAcf9/7d5+n5/IevKOPm88eN1HDaCNjKzkl2SO1ThyT8WG0Ug9YZWDqtme/9Ag==",
-  "file_map": {},
-=======
   "debug_symbols": "[debug_symbols]",
   "file_map": "[file_map]",
->>>>>>> 8fd9446d
   "names": [
     "main"
   ],
