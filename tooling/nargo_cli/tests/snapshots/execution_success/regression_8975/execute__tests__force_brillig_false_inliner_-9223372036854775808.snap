--- conflicted
+++ resolved
@@ -1,6 +1,5 @@
 ---
 source: tooling/nargo_cli/tests/execute.rs
-assertion_line: 512
 expression: artifact
 ---
 {
@@ -24,13 +23,8 @@
     "return value indices : [_0]",
     "EXPR [ (1, _0) -1 ]"
   ],
-<<<<<<< HEAD
-  "debug_symbols": "pdLdCoMgFAfwd/G6i7Kv2auMEWanEETFNBjRu88iWxvsxl3p8e/vqOCCeujc2HI5qAk19wV1hgvBx1YoRi1X0q8ua4JC2VoD4JfQJfdKUwPSokY6IRI0U+H2TZOmch8tNT5NEwSy96NvOHAB22xN3jr9TbPsduAMFycvY3xex3iSB09iPC7I4XGZxvgq3B9X5D9f4xhPcPBx7z99nn6e//AVZdx8/7iZGk47AUc5OMkuqX3qkIQfq41i0DsDW6c9871f",
-  "file_map": {},
-=======
   "debug_symbols": "[debug_symbols]",
   "file_map": "[file_map]",
->>>>>>> 8fd9446d
   "names": [
     "main"
   ],
