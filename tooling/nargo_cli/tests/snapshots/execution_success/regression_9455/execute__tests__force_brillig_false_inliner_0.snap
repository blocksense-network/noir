---
source: tooling/nargo_cli/tests/execute.rs
assertion_line: 512
expression: artifact
---
{
  "noir_version": "[noir_version]",
  "hash": "[hash]",
  "abi": {
    "parameters": [
      {
        "name": "predicate",
        "type": {
          "kind": "boolean"
        },
        "visibility": "private"
      }
    ],
    "return_type": null,
    "error_types": {
      "12049594436772143978": {
        "error_kind": "string",
        "string": "array ref-count underflow detected"
      },
      "17843811134343075018": {
        "error_kind": "string",
        "string": "Stack too deep"
      }
    }
  },
  "bytecode": [
    "func 0",
    "current witness index : _0",
    "private parameters indices : [_0]",
    "public parameters indices : []",
    "return value indices : []",
    "BRILLIG CALL func 0: inputs: [EXPR [ (1, _0) 0 ]], outputs: []",
    "unconstrained func 0",
    "[Const { destination: Direct(2), bit_size: Integer(U32), value: 1 }, Const { destination: Direct(1), bit_size: Integer(U32), value: 32837 }, Const { destination: Direct(0), bit_size: Integer(U32), value: 3 }, Const { destination: Relative(2), bit_size: Integer(U32), value: 1 }, Const { destination: Relative(3), bit_size: Integer(U32), value: 0 }, CalldataCopy { destination_address: Direct(32836), size_address: Relative(2), offset_address: Relative(3) }, Cast { destination: Direct(32836), source: Direct(32836), bit_size: Integer(U1) }, Mov { destination: Relative(1), source: Direct(32836) }, Call { location: 13 }, Call { location: 14 }, Const { destination: Relative(1), bit_size: Integer(U32), value: 32837 }, Const { destination: Relative(2), bit_size: Integer(U32), value: 0 }, Stop { return_data: HeapVector { pointer: Relative(1), size: Relative(2) } }, Return, Call { location: 46 }, Mov { destination: Relative(3), source: Direct(1) }, BinaryIntOp { destination: Direct(1), op: Add, bit_size: U32, lhs: Direct(1), rhs: Direct(2) }, Const { destination: Relative(4), bit_size: Field, value: 0 }, Store { destination_pointer: Relative(3), source: Relative(4) }, Mov { destination: Relative(4), source: Direct(1) }, Const { destination: Relative(5), bit_size: Integer(U32), value: 2 }, BinaryIntOp { destination: Direct(1), op: Add, bit_size: U32, lhs: Direct(1), rhs: Relative(5) }, IndirectConst { destination_pointer: Relative(4), bit_size: Integer(U32), value: 1 }, BinaryIntOp { destination: Relative(5), op: Add, bit_size: U32, lhs: Relative(4), rhs: Direct(2) }, Mov { destination: Relative(6), source: Relative(5) }, Store { destination_pointer: Relative(6), source: Relative(3) }, JumpIf { condition: Relative(1), location: 30 }, Jump { location: 28 }, Mov { destination: Relative(2), source: Relative(4) }, Jump { location: 40 }, Load { destination: Relative(1), source_pointer: Relative(4) }, Const { destination: Relative(3), bit_size: Integer(U32), value: 0 }, BinaryIntOp { destination: Relative(5), op: Equals, bit_size: U32, lhs: Relative(3), rhs: Relative(1) }, Not { destination: Relative(5), source: Relative(5), bit_size: U1 }, JumpIf { condition: Relative(5), location: 36 }, Call { location: 52 }, BinaryIntOp { destination: Relative(1), op: Add, bit_size: U32, lhs: Relative(1), rhs: Direct(2) }, Store { destination_pointer: Relative(4), source: Relative(1) }, Mov { destination: Relative(2), source: Relative(4) }, Jump { location: 40 }, Const { destination: Relative(1), bit_size: Integer(U32), value: 1 }, BinaryIntOp { destination: Relative(4), op: Add, bit_size: U32, lhs: Relative(2), rhs: Relative(1) }, Load { destination: Relative(3), source_pointer: Relative(4) }, Const { destination: Relative(1), bit_size: Field, value: 9 }, Store { destination_pointer: Relative(3), source: Relative(1) }, Return, Const { destination: Direct(32772), bit_size: Integer(U32), value: 30720 }, BinaryIntOp { destination: Direct(32771), op: LessThan, bit_size: U32, lhs: Direct(0), rhs: Direct(32772) }, JumpIf { condition: Direct(32771), location: 51 }, IndirectConst { destination_pointer: Direct(1), bit_size: Integer(U64), value: 17843811134343075018 }, Trap { revert_data: HeapVector { pointer: Direct(1), size: Direct(2) } }, Return, IndirectConst { destination_pointer: Direct(1), bit_size: Integer(U64), value: 12049594436772143978 }, Trap { revert_data: HeapVector { pointer: Direct(1), size: Direct(2) } }, Return]"
  ],
<<<<<<< HEAD
  "debug_symbols": "ndPLioMwFIDhd8k6C09utr5KKSXVWAIhSqoDg/juc+JRxy4GBjd+TeMfmxIn1rjn+Hr42HZvVt0m9kw+BP96hK62g+8ifjuxIl9Aswo4A0OUxIW4skpwJgoCCEFIQhF6QeKdEgFCEJJQhCYMUS4o7BQChCAkoQjsNIKdQUriQuDvNPPM2ba9x5Ccy7s77Bf/hd4mFwdWxTEEzr5sGJeb3r2Ni4NNOFtw5mKD4oKtDy5/mvlvXfydGlhbI/ZY/7sGEGsOYE70V7PlRXHm8WLvpTrTa731Rp7q1d5/bv+OI1v79HF857xS8vYZ3Dpsx1gfZofvfpvZjn+futo1Y3J5pcM7gNebBq7NHQ895EHJ9fU+50f/AA==",
  "file_map": {
    "50": {
      "source": "unconstrained fn main(predicate: bool) {\n    let num1 = &mut 0;\n    let array = if predicate { [num1] } else { [num1] };\n    *array[0] = 9;\n    assert_eq(*array[0], 9);\n}\n",
      "path": ""
    }
  },
=======
  "debug_symbols": "[debug_symbols]",
  "file_map": "[file_map]",
>>>>>>> 8fd9446d
  "names": [
    "main"
  ],
  "brillig_names": [
    "main"
  ]
}<|MERGE_RESOLUTION|>--- conflicted
+++ resolved
@@ -1,6 +1,5 @@
 ---
 source: tooling/nargo_cli/tests/execute.rs
-assertion_line: 512
 expression: artifact
 ---
 {
@@ -38,18 +37,8 @@
     "unconstrained func 0",
     "[Const { destination: Direct(2), bit_size: Integer(U32), value: 1 }, Const { destination: Direct(1), bit_size: Integer(U32), value: 32837 }, Const { destination: Direct(0), bit_size: Integer(U32), value: 3 }, Const { destination: Relative(2), bit_size: Integer(U32), value: 1 }, Const { destination: Relative(3), bit_size: Integer(U32), value: 0 }, CalldataCopy { destination_address: Direct(32836), size_address: Relative(2), offset_address: Relative(3) }, Cast { destination: Direct(32836), source: Direct(32836), bit_size: Integer(U1) }, Mov { destination: Relative(1), source: Direct(32836) }, Call { location: 13 }, Call { location: 14 }, Const { destination: Relative(1), bit_size: Integer(U32), value: 32837 }, Const { destination: Relative(2), bit_size: Integer(U32), value: 0 }, Stop { return_data: HeapVector { pointer: Relative(1), size: Relative(2) } }, Return, Call { location: 46 }, Mov { destination: Relative(3), source: Direct(1) }, BinaryIntOp { destination: Direct(1), op: Add, bit_size: U32, lhs: Direct(1), rhs: Direct(2) }, Const { destination: Relative(4), bit_size: Field, value: 0 }, Store { destination_pointer: Relative(3), source: Relative(4) }, Mov { destination: Relative(4), source: Direct(1) }, Const { destination: Relative(5), bit_size: Integer(U32), value: 2 }, BinaryIntOp { destination: Direct(1), op: Add, bit_size: U32, lhs: Direct(1), rhs: Relative(5) }, IndirectConst { destination_pointer: Relative(4), bit_size: Integer(U32), value: 1 }, BinaryIntOp { destination: Relative(5), op: Add, bit_size: U32, lhs: Relative(4), rhs: Direct(2) }, Mov { destination: Relative(6), source: Relative(5) }, Store { destination_pointer: Relative(6), source: Relative(3) }, JumpIf { condition: Relative(1), location: 30 }, Jump { location: 28 }, Mov { destination: Relative(2), source: Relative(4) }, Jump { location: 40 }, Load { destination: Relative(1), source_pointer: Relative(4) }, Const { destination: Relative(3), bit_size: Integer(U32), value: 0 }, BinaryIntOp { destination: Relative(5), op: Equals, bit_size: U32, lhs: Relative(3), rhs: Relative(1) }, Not { destination: Relative(5), source: Relative(5), bit_size: U1 }, JumpIf { condition: Relative(5), location: 36 }, Call { location: 52 }, BinaryIntOp { destination: Relative(1), op: Add, bit_size: U32, lhs: Relative(1), rhs: Direct(2) }, Store { destination_pointer: Relative(4), source: Relative(1) }, Mov { destination: Relative(2), source: Relative(4) }, Jump { location: 40 }, Const { destination: Relative(1), bit_size: Integer(U32), value: 1 }, BinaryIntOp { destination: Relative(4), op: Add, bit_size: U32, lhs: Relative(2), rhs: Relative(1) }, Load { destination: Relative(3), source_pointer: Relative(4) }, Const { destination: Relative(1), bit_size: Field, value: 9 }, Store { destination_pointer: Relative(3), source: Relative(1) }, Return, Const { destination: Direct(32772), bit_size: Integer(U32), value: 30720 }, BinaryIntOp { destination: Direct(32771), op: LessThan, bit_size: U32, lhs: Direct(0), rhs: Direct(32772) }, JumpIf { condition: Direct(32771), location: 51 }, IndirectConst { destination_pointer: Direct(1), bit_size: Integer(U64), value: 17843811134343075018 }, Trap { revert_data: HeapVector { pointer: Direct(1), size: Direct(2) } }, Return, IndirectConst { destination_pointer: Direct(1), bit_size: Integer(U64), value: 12049594436772143978 }, Trap { revert_data: HeapVector { pointer: Direct(1), size: Direct(2) } }, Return]"
   ],
-<<<<<<< HEAD
-  "debug_symbols": "ndPLioMwFIDhd8k6C09utr5KKSXVWAIhSqoDg/juc+JRxy4GBjd+TeMfmxIn1rjn+Hr42HZvVt0m9kw+BP96hK62g+8ifjuxIl9Aswo4A0OUxIW4skpwJgoCCEFIQhF6QeKdEgFCEJJQhCYMUS4o7BQChCAkoQjsNIKdQUriQuDvNPPM2ba9x5Ccy7s77Bf/hd4mFwdWxTEEzr5sGJeb3r2Ni4NNOFtw5mKD4oKtDy5/mvlvXfydGlhbI/ZY/7sGEGsOYE70V7PlRXHm8WLvpTrTa731Rp7q1d5/bv+OI1v79HF857xS8vYZ3Dpsx1gfZofvfpvZjn+futo1Y3J5pcM7gNebBq7NHQ895EHJ9fU+50f/AA==",
-  "file_map": {
-    "50": {
-      "source": "unconstrained fn main(predicate: bool) {\n    let num1 = &mut 0;\n    let array = if predicate { [num1] } else { [num1] };\n    *array[0] = 9;\n    assert_eq(*array[0], 9);\n}\n",
-      "path": ""
-    }
-  },
-=======
   "debug_symbols": "[debug_symbols]",
   "file_map": "[file_map]",
->>>>>>> 8fd9446d
   "names": [
     "main"
   ],
