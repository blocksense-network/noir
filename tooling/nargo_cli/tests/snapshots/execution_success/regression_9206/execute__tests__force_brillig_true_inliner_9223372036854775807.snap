--- conflicted
+++ resolved
@@ -1,6 +1,5 @@
 ---
 source: tooling/nargo_cli/tests/execute.rs
-assertion_line: 512
 expression: artifact
 ---
 {
@@ -47,18 +46,8 @@
     "unconstrained func 0",
     "[Const { destination: Direct(2), bit_size: Integer(U32), value: 1 }, Const { destination: Direct(1), bit_size: Integer(U32), value: 32838 }, Const { destination: Direct(0), bit_size: Integer(U32), value: 3 }, Const { destination: Relative(2), bit_size: Integer(U32), value: 1 }, Const { destination: Relative(3), bit_size: Integer(U32), value: 0 }, CalldataCopy { destination_address: Direct(32836), size_address: Relative(2), offset_address: Relative(3) }, Cast { destination: Direct(32836), source: Direct(32836), bit_size: Integer(U32) }, Mov { destination: Relative(1), source: Direct(32836) }, Call { location: 14 }, Call { location: 16 }, Mov { destination: Direct(32837), source: Relative(1) }, Const { destination: Relative(2), bit_size: Integer(U32), value: 32837 }, Const { destination: Relative(3), bit_size: Integer(U32), value: 1 }, Stop { return_data: HeapVector { pointer: Relative(2), size: Relative(3) } }, Const { destination: Direct(32835), bit_size: Integer(U32), value: 2 }, Return, Call { location: 22 }, BinaryIntOp { destination: Relative(2), op: LessThan, bit_size: U32, lhs: Relative(1), rhs: Direct(32835) }, Const { destination: Relative(3), bit_size: Integer(U1), value: 1 }, JumpIf { condition: Relative(2), location: 21 }, Call { location: 28 }, Return, Const { destination: Direct(32772), bit_size: Integer(U32), value: 30720 }, BinaryIntOp { destination: Direct(32771), op: LessThan, bit_size: U32, lhs: Direct(0), rhs: Direct(32772) }, JumpIf { condition: Direct(32771), location: 27 }, IndirectConst { destination_pointer: Direct(1), bit_size: Integer(U64), value: 17843811134343075018 }, Trap { revert_data: HeapVector { pointer: Direct(1), size: Direct(2) } }, Return, IndirectConst { destination_pointer: Direct(1), bit_size: Integer(U64), value: 14225679739041873922 }, Trap { revert_data: HeapVector { pointer: Direct(1), size: Direct(2) } }, Return]"
   ],
-<<<<<<< HEAD
-  "debug_symbols": "dVBLDoMgEL3LrFmIpq31KsYYxNGQECAITRrD3TtYbe2im3kM70N4K4w4xLlXZrILNO0Kg1daq7nXVoqgrKHbFYo8+A0azoDXb7hvUBLFU2Jw6PvgEbP8FECxTng0ARoTtWbwEDpuosUJs2EQntiCAZqRkAInpTGfEvu6i/9WXlW7mVfXj/1C/o42IZX/+VLKSV6JQeO+TtHIExue7mCOSpy3EsfoMSedeqHZliUrbx3VwvNSs6roUn76BQ==",
-  "file_map": {
-    "50": {
-      "source": "global G_A: [[u128; 0]; 2] = [[], []];\nglobal G_S: [[u128; 0]] = [[], []];\nfn main(i: u32) -> pub u32 {\n    let _a = unsafe { func_3(G_A[i])[1] };\n    let _s = unsafe { func_3(G_S[i])[1] };\n    i\n}\nunconstrained fn func_3(_a: [u128; 0]) -> [[u128; 0]; 2] {\n    G_A\n}\n",
-      "path": ""
-    }
-  },
-=======
   "debug_symbols": "[debug_symbols]",
   "file_map": "[file_map]",
->>>>>>> 8fd9446d
   "names": [
     "main"
   ],
