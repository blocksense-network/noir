--- conflicted
+++ resolved
@@ -33,18 +33,8 @@
     "unconstrained func 0",
     "[Const { destination: Direct(2), bit_size: Integer(U32), value: 1 }, Const { destination: Direct(1), bit_size: Integer(U32), value: 32837 }, Const { destination: Direct(0), bit_size: Integer(U32), value: 3 }, Const { destination: Relative(2), bit_size: Integer(U32), value: 1 }, Const { destination: Relative(3), bit_size: Integer(U32), value: 0 }, CalldataCopy { destination_address: Direct(32836), size_address: Relative(2), offset_address: Relative(3) }, Mov { destination: Relative(1), source: Direct(32836) }, Call { location: 12 }, Call { location: 13 }, Const { destination: Relative(1), bit_size: Integer(U32), value: 32837 }, Const { destination: Relative(2), bit_size: Integer(U32), value: 0 }, Stop { return_data: HeapVector { pointer: Relative(1), size: Relative(2) } }, Return, Call { location: 31 }, Mov { destination: Relative(2), source: Direct(1) }, BinaryIntOp { destination: Direct(1), op: Add, bit_size: U32, lhs: Direct(1), rhs: Direct(2) }, Const { destination: Relative(3), bit_size: Field, value: 0 }, Store { destination_pointer: Relative(2), source: Relative(3) }, Const { destination: Relative(3), bit_size: Field, value: 10 }, BinaryFieldOp { destination: Relative(4), op: Equals, lhs: Relative(1), rhs: Relative(3) }, Const { destination: Relative(1), bit_size: Field, value: 2 }, JumpIf { condition: Relative(4), location: 25 }, Jump { location: 23 }, Store { destination_pointer: Relative(2), source: Relative(1) }, Jump { location: 25 }, Load { destination: Relative(3), source_pointer: Relative(2) }, BinaryFieldOp { destination: Relative(2), op: Equals, lhs: Relative(3), rhs: Relative(1) }, JumpIf { condition: Relative(2), location: 30 }, Const { destination: Relative(4), bit_size: Integer(U32), value: 0 }, Trap { revert_data: HeapVector { pointer: Direct(1), size: Relative(4) } }, Return, Const { destination: Direct(32772), bit_size: Integer(U32), value: 30720 }, BinaryIntOp { destination: Direct(32771), op: LessThan, bit_size: U32, lhs: Direct(0), rhs: Direct(32772) }, JumpIf { condition: Direct(32771), location: 36 }, IndirectConst { destination_pointer: Direct(1), bit_size: Integer(U64), value: 17843811134343075018 }, Trap { revert_data: HeapVector { pointer: Direct(1), size: Direct(2) } }, Return]"
   ],
-<<<<<<< HEAD
-  "debug_symbols": "pZLBbsMgDED/xWcOoUCT8CtVFZGEVEiIRBQmTRH/PhOSLT1MmroLD2M/m4NXGHUfH51x0/wEeVuh98Za8+jsPKhgZoevK1T5oBwkJUBFwbWgLmhAXhDthgsDyRBYyRFYKRB1QVOAlSIlAsecLnit85jTYPzOorx2AaSL1hL4UDZuRc9FuY1BecxWBLQbkdhwMlbnWyI/dvW7yg+X029Z/NkWdLdF84Zds92u+Rt2y3e7Ff+xaVW96HeM1GD8ywak3Mgb1Vu9h1N0wykbPpcjc2zQ4udBj9Hr3Om0RnjeGCXsek952hc=",
-  "file_map": {
-    "50": {
-      "source": "fn main(mut x: Field) {\n    let mut q = 0;\n\n    if x != 10 {\n        q = 2;\n    }\n\n    assert(q == 2);\n}\n",
-      "path": ""
-    }
-  },
-=======
   "debug_symbols": "[debug_symbols]",
   "file_map": "[file_map]",
->>>>>>> 8fd9446d
   "names": [
     "main"
   ],
