//! Run the SSA pipelines on `test_programs/execution_success` and find the ones
//! where a certain SSA pass has the most impact.
//!
//! ```ignore
//! cargo run -p nargo_cli --example ssa_pass_impact -- --ssa-pass "Removing Unreachable Functions"
//! ```
use std::{
    cmp::Ordering,
    collections::BTreeMap,
    path::{Path, PathBuf},
    sync::OnceLock,
};

use clap::Parser;
use fm::FileManager;
use nargo::{
    insert_all_files_for_workspace_into_file_manager, package::Package, parse_all, prepare_package,
    workspace::Workspace,
};
use nargo_toml::{
    ManifestError, PackageSelection, get_package_manifest, resolve_workspace_from_toml,
};
use noirc_driver::{
    CompilationResult, CompileOptions, CrateName, NOIR_ARTIFACT_VERSION_STRING, check_crate,
};
use noirc_errors::CustomDiagnostic;
use noirc_evaluator::{
    errors::RuntimeError,
<<<<<<< HEAD
    ssa::{OptimizationLevel, SsaEvaluatorOptions, SsaLogging, SsaPass, primary_passes, ssa_gen},
=======
    ssa::{SsaPass, primary_passes, ssa_gen},
>>>>>>> 8f7b3fa8
};
use noirc_frontend::{
    debug::DebugInstrumenter,
    elaborator::UnstableFeature,
    hir::ParsedFiles,
    monomorphization::{ast::Program, monomorphize},
};
use rayon::iter::{IntoParallelIterator, ParallelIterator};
use regex::Regex;
use similar::{ChangeTag, DiffableStr, DiffableStrRef, TextDiff};

/// SSA rendered to `String` after a certain step.
struct SsaPrint {
    step: usize,
    msg: String,
    ssa: String,
}
struct SsaBeforeAndAfter {
    before: SsaPrint,
    after: SsaPrint,
}

/// Try to find the directory that Cargo sets when it is running;
/// otherwise fallback to assuming the CWD is the root of the repository
/// and append the crate path.
fn test_programs_dir() -> PathBuf {
    let root_dir = match std::env::var("CARGO_MANIFEST_DIR") {
        Ok(dir) => PathBuf::from(dir).parent().unwrap().parent().unwrap().to_path_buf(),
        Err(_) => std::env::current_dir().unwrap(),
    };
    root_dir.join("test_programs")
}

/// Collect the test programs under a sub-directory.
fn read_test_program_dirs(
    test_programs_dir: &Path,
    test_sub_dir: &str,
) -> impl Iterator<Item = PathBuf> + use<> {
    let test_case_dir = test_programs_dir.join(test_sub_dir);
    std::fs::read_dir(test_case_dir)
        .unwrap()
        .flatten()
        .filter(|c| c.path().is_dir())
        .map(|c| c.path())
}

/// Read a given program directory into a workspace.
fn read_workspace(
    program_dir: &Path,
    selection: PackageSelection,
) -> Result<Workspace, ManifestError> {
    let toml_path = get_package_manifest(program_dir)?;

    let workspace = resolve_workspace_from_toml(
        &toml_path,
        selection,
        Some(NOIR_ARTIFACT_VERSION_STRING.to_owned()),
    )?;

    Ok(workspace)
}

#[derive(Parser, Debug)]
struct Options {
    /// Name of the SSA pass we want to see the impact of.
    #[arg(long)]
    ssa_pass: String,

    /// Inliner aggressiveness to use in SSA passes.
    #[arg(long, default_value = "0")]
    inliner_aggressiveness: i64,

    /// Show the top N most impacted program passes.
    #[arg(long, default_value = "50")]
    top_impact_count: usize,
}

fn main() {
    let opts = Options::parse();
    let sel = PackageSelection::DefaultOrAll;

    let test_workspaces = read_test_program_dirs(&test_programs_dir(), "execution_success")
        .filter_map(|dir| read_workspace(&dir, sel.clone()).ok())
        .collect::<Vec<_>>();

    let compile_options = CompileOptions {
        // Keep this up to date with whatever features are required by the integration tests.
        unstable_features: vec![UnstableFeature::Enums],
        silence_warnings: true,
        skip_underconstrained_check: true,
        skip_brillig_constraints_check: true,
        inliner_aggressiveness: opts.inliner_aggressiveness,
<<<<<<< HEAD
        max_bytecode_increase_percent: None,
        skip_passes: Default::default(),
        optimization_level: OptimizationLevel::All,
=======
        ..Default::default()
>>>>>>> 8f7b3fa8
    };

    let ssa_options = compile_options.as_ssa_options(PathBuf::new());

    let last_pass = primary_passes(&ssa_options)
        .iter()
        .enumerate()
        .filter_map(|(i, p)| p.msg().contains(&opts.ssa_pass).then_some(i))
        .max()
        .expect("cannot find a pass with the given name");

    // Note that instead of compiling the code and running SSA passes one by one,
    // we could work with the snapshots exported in https://github.com/noir-lang/noir/pull/7853 (currently draft),
    // and focus on just the string comparison part. That would have the benefit
    // of doing 100% what the normal compilation pipeline does, and that once the
    // snapshots are prepared, we can compare any pairs at will, rather than have
    // to recompile to look at another pass.

    let ssa_pairs: Vec<Vec<(CrateName, Vec<SsaBeforeAndAfter>)>> = test_workspaces
        .into_par_iter()
        .map(|workspace| {
            let mut workspace_pairs = Vec::new();

            let mut file_manager = workspace.new_file_manager();
            insert_all_files_for_workspace_into_file_manager(&workspace, &mut file_manager);
            let parsed_files = parse_all(&file_manager);
            let binary_packages = workspace.into_iter().filter(|package| package.is_binary());

            // Cannot share the boxed closures between threads.
            let ssa_passes = primary_passes(&ssa_options);

            for package in binary_packages {
                let program = match compile_into_program(
                    &file_manager,
                    &parsed_files,
                    &workspace,
                    package,
                    &compile_options,
                ) {
                    Ok((Some(program), _)) => program,
                    Ok((None, _)) => continue,
                    Err(_) => {
                        eprintln!("failed to compile {}", package.name);
                        continue;
                    }
                };

                let package_pairs = collect_ssa_before_and_after(
                    program,
                    &ssa_passes[..=last_pass],
                    &opts.ssa_pass,
                )
                .unwrap_or_else(|e| panic!("failed to run SSA passes on {}: {e}", package.name));

                if !package_pairs.is_empty() {
                    workspace_pairs.push((package.name.clone(), package_pairs));
                }
            }

            workspace_pairs
        })
        .collect();

    let ssa_pairs = ssa_pairs.into_iter().flatten().collect();

    show_report(ssa_pairs, opts.top_impact_count);
}

/// Show the impact on the console.
fn show_report(pairs: Vec<(CrateName, Vec<SsaBeforeAndAfter>)>, top_impact_count: usize) {
    let package_cnt = pairs.len();
    let mut total_cnt = 0;
    let mut equals_cnt = 0;
    let mut passes_by_name: BTreeMap<String, Vec<(f64, CrateName, SsaBeforeAndAfter)>> =
        Default::default();

    for (package, passes) in pairs {
        total_cnt += passes.len();
        for pass in passes {
            if pass.before.ssa == pass.after.ssa {
                equals_cnt += 1;
            } else {
                let sim = ssa_similarity(&pass.before.ssa, &pass.after.ssa);
                let passes = passes_by_name.entry(pass.after.msg.clone()).or_default();
                passes.push((sim, package.clone(), pass));
            }
        }
    }

    for passes in passes_by_name.values_mut() {
        passes.sort_by(|a, b| a.0.partial_cmp(&b.0).unwrap_or(Ordering::Equal));
    }

    println!("Packages: {package_cnt}");
    println!("Passes total: {total_cnt}");
    println!("Passes with no impact: {equals_cnt}");

    for (name, passes) in passes_by_name {
        println!("Passes most impacted by '{name}' (top {top_impact_count}):");
        for (sim, package, pass) in passes.into_iter().take(top_impact_count) {
            println!(
                "\t{:.3} impact: step {} following '{}' in {package}",
                1.0 - sim,
                pass.after.step,
                pass.before.msg,
            );
        }
    }
}

/// Compile a package into a monomorphized [Program].
///
/// If the package has no `main` function then `None` is returned.
fn compile_into_program(
    file_manager: &FileManager,
    parsed_files: &ParsedFiles,
    workspace: &Workspace,
    package: &Package,
    options: &CompileOptions,
) -> CompilationResult<Option<Program>> {
    let (mut context, crate_id) = prepare_package(file_manager, parsed_files, package);
    context.disable_comptime_printing();
    context.debug_instrumenter = DebugInstrumenter::default();
    context.package_build_path = workspace.package_build_path(package);
    let (_, warnings) = check_crate(&mut context, crate_id, options)?;
    let Some(main) = context.get_main_function(&crate_id) else {
        return Ok((None, warnings));
    };
    let program = monomorphize(main, &mut context.def_interner, false)
        .map_err(|error| vec![CustomDiagnostic::from(error)])?;
    Ok((Some(program), warnings))
}

/// Run the SSA passes on a program until a certain named one in the pipeline.
fn collect_ssa_before_and_after(
    program: Program,
    passes: &[SsaPass],
    name: &str,
) -> Result<Vec<SsaBeforeAndAfter>, RuntimeError> {
    let mut pairs = Vec::new();
    let mut ssa = ssa_gen::generate_ssa(program)?;
    let mut last_msg = "Initial";

    for (i, pass) in passes.iter().enumerate() {
        let before =
            pass.msg().contains(name).then(|| format!("{}", ssa.print_without_locations()));
        ssa = pass.run(ssa)?;
        if let Some(before) = before {
            pairs.push(SsaBeforeAndAfter {
                before: SsaPrint { step: i, msg: last_msg.to_string(), ssa: before },
                after: SsaPrint {
                    step: i + 1,
                    msg: pass.msg().to_string(),
                    ssa: format!("{}", ssa.print_without_locations()),
                },
            });
        }
        last_msg = pass.msg();
    }

    Ok(pairs)
}

/// Remove identifiers from the SSA, so we can compare the structure without
/// worrying about trivial differences like changing IDs of the same variable
/// between one pass to the next.
fn sanitize_ssa(ssa: &str) -> String {
    static RE: OnceLock<Regex> = OnceLock::new();
    // Capture function ID, value IDs, global IDs.
    let re = RE.get_or_init(|| Regex::new(r#"(f|b|v|g)\d+"#).expect("ID regex failed"));
    re.replace_all(ssa, "${1}_").into_owned()
}

/// Calculate a similarity metric between two SSA strings, ignoring the difference in ID allocation.
fn ssa_similarity(ssa1: &str, ssa2: &str) -> f64 {
    if ssa1.is_empty() && ssa2.is_empty() {
        return 1.0;
    }
    let ssa1 = sanitize_ssa(ssa1);
    let ssa2 = sanitize_ssa(ssa2);

    let equals = TextDiff::from_lines(&ssa1, &ssa2)
        .iter_all_changes()
        .filter(|c| c.tag() == ChangeTag::Equal)
        .count() as f64;

    let lines1 = ssa1.as_diffable_str().tokenize_lines().len();
    let lines2 = ssa2.as_diffable_str().tokenize_lines().len();

    (2.0 * equals) / ((lines1 + lines2) as f64)
}

/// These tests can be executed with:
/// ```ignore
/// cargo test -p nargo_cli --example ssa_pass_impact
/// ```
#[cfg(test)]
mod tests {
    use crate::{sanitize_ssa, ssa_similarity};

    const SAMPLE_SSA: &str = r#"
        g0 = i8 114
        g1 = make_array [i8 114, u32 2354179802, i8 37, i8 179, u32 1465519558, i8 87] : [(i8, u32, i8); 2]

        acir(inline) fn main f0 {
        b0(v7: i8, v8: u32, v9: i8, v10: [(i8, i8, u1, u1, [u8; 0]); 2]):
            v17 = allocate -> &mut u32
            store u32 25 at v17
            v19 = cast v9 as i64
            v21 = array_get v10, index u32 5 -> i8
            v23 = array_get v10, index u32 6 -> i8
            v25 = array_get v10, index u32 7 -> u1
            v27 = array_get v10, index u32 8 -> u1
            v29 = array_get v10, index u32 9 -> [u8; 0]
            v30 = cast v23 as i64
            v31 = lt v30, v19
            v32 = not v31
            jmpif v32 then: b1, else: b2
        "#;

    #[test]
    fn test_sanitize_ssa() {
        let ssa = sanitize_ssa(SAMPLE_SSA);

        similar_asserts::assert_eq!(
            ssa,
            r#"
        g_ = i8 114
        g_ = make_array [i8 114, u32 2354179802, i8 37, i8 179, u32 1465519558, i8 87] : [(i8, u32, i8); 2]

        acir(inline) fn main f_ {
        b_(v_: i8, v_: u32, v_: i8, v_: [(i8, i8, u1, u1, [u8; 0]); 2]):
            v_ = allocate -> &mut u32
            store u32 25 at v_
            v_ = cast v_ as i64
            v_ = array_get v_, index u32 5 -> i8
            v_ = array_get v_, index u32 6 -> i8
            v_ = array_get v_, index u32 7 -> u1
            v_ = array_get v_, index u32 8 -> u1
            v_ = array_get v_, index u32 9 -> [u8; 0]
            v_ = cast v_ as i64
            v_ = lt v_, v_
            v_ = not v_
            jmpif v_ then: b_, else: b_
        "#
        )
    }

    #[test]
    fn test_ssa_similarity() {
        assert_eq!(1.0, ssa_similarity(SAMPLE_SSA, SAMPLE_SSA), "similar to self");
        assert_eq!(1.0, ssa_similarity("", ""), "empty is similar");

        let s = ssa_similarity(
            SAMPLE_SSA,
            r#"
        g0 = i8 114
        g1 = make_array [i8 114, u32 2354179802, i8 37, i8 179, u32 1465519558, i8 87] : [(i8, u32, i8); 2]

        acir(inline) fn main f0 {
        b0(v7: i8, v8: u32, v9: i8, v10: [(i8, i8, u1, u1, [u8; 0]); 2]):
            v18 = array_get v10, index u32 0 -> i8
            v20 = array_get v10, index u32 1 -> i8
            v22 = array_get v10, index u32 2 -> u1
            v24 = array_get v10, index u32 3 -> u1
            v26 = array_get v10, index u32 4 -> [u8; 0]
            v28 = array_get v10, index u32 5 -> i8
            v30 = array_get v10, index u32 6 -> i8
            v32 = array_get v10, index u32 7 -> u1
            v34 = array_get v10, index u32 8 -> u1
            v36 = array_get v10, index u32 9 -> [u8; 0]
            v37 = make_array [v18, v20, v22, v24, v28, v30, v32, v34] : [Field; 8]
            v38 = allocate -> &mut u32
            store u32 25 at v38
            v40 = cast v9 as i64
            v41 = array_get v10, index u32 5 -> i8
            v42 = array_get v10, index u32 6 -> i8
            v43 = array_get v10, index u32 7 -> u1
            v44 = array_get v10, index u32 8 -> u1
            v45 = array_get v10, index u32 9 -> [u8; 0]
            v46 = cast v42 as i64
            v47 = lt v46, v40
            v48 = not v47
            jmpif v48 then: b1, else: b2
        "#,
        );
        assert!(0.0 < s && s < 1.0, "somewhat similar with insertions")
    }
}<|MERGE_RESOLUTION|>--- conflicted
+++ resolved
@@ -26,11 +26,7 @@
 use noirc_errors::CustomDiagnostic;
 use noirc_evaluator::{
     errors::RuntimeError,
-<<<<<<< HEAD
-    ssa::{OptimizationLevel, SsaEvaluatorOptions, SsaLogging, SsaPass, primary_passes, ssa_gen},
-=======
     ssa::{SsaPass, primary_passes, ssa_gen},
->>>>>>> 8f7b3fa8
 };
 use noirc_frontend::{
     debug::DebugInstrumenter,
@@ -123,16 +119,10 @@
         skip_underconstrained_check: true,
         skip_brillig_constraints_check: true,
         inliner_aggressiveness: opts.inliner_aggressiveness,
-<<<<<<< HEAD
-        max_bytecode_increase_percent: None,
-        skip_passes: Default::default(),
-        optimization_level: OptimizationLevel::All,
-=======
         ..Default::default()
->>>>>>> 8f7b3fa8
     };
 
-    let ssa_options = compile_options.as_ssa_options(PathBuf::new());
+    let ssa_options = compile_options.as_ssa_options(PathBuf::new(), compile_options.instrument_debug);
 
     let last_pass = primary_passes(&ssa_options)
         .iter()
