--- conflicted
+++ resolved
@@ -733,7 +733,6 @@
     writeln!(test_file, "}}").unwrap();
 }
 
-<<<<<<< HEAD
 fn generate_trace_tests(test_file: &mut File, test_data_dir: &Path) {
     let test_sub_dir = "trace";
     let test_data_dir = test_data_dir.join(test_sub_dir);
@@ -812,7 +811,8 @@
         )
         .expect("Could not write templated test file.");
     }
-=======
+}
+
 fn generate_interpret_execution_success_tests(test_file: &mut File, test_data_dir: &Path) {
     let test_type = "execution_success";
     let test_cases = read_test_cases(test_data_dir, test_type);
@@ -890,7 +890,6 @@
         );
     }
     writeln!(test_file, "}}").unwrap();
->>>>>>> c0d47a5a
 }
 
 /// Here we check, for every program in `test_programs/exeuction_success`, that:
