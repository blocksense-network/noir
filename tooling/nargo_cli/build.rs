--- conflicted
+++ resolved
@@ -70,14 +70,11 @@
     "is_unconstrained",
 ];
 
-<<<<<<< HEAD
-=======
 /// Tests which aren't expected to work with the default inliner cases.
 const INLINER_MIN_OVERRIDES: [(&str, i64); 1] = [
     // 0 works if PoseidonHasher::write is tagged as `inline_always`, otherwise 22.
     ("eddsa", 0),
 ];
->>>>>>> 1df8c456
 
 /// Some tests are expected to have warnings
 /// These should be fixed and removed from this list.
