--- conflicted
+++ resolved
@@ -89,18 +89,15 @@
     "comptime_enums",
 ];
 
-<<<<<<< HEAD
-/// Discovers all test directories for the given `test_sub_dir` (if it exists) and returns an
-/// iterator over pairs of the test name and the path to the directory that contains the test. If
-/// there are no tests returns an empty iterator.
-=======
 /// Tests for which we don't check that stdout matches the expected output.
 const TESTS_WITHOUT_STDOUT_CHECK: [&str; 1] = [
     // The output changes depending on whether `--force-brillig` is passed or not
     "reference_counts",
 ];
 
->>>>>>> cae4216d
+/// Discovers all test directories for the given `test_sub_dir` (if it exists) and returns an
+/// iterator over pairs of the test name and the path to the directory that contains the test. If
+/// there are no tests returns an empty iterator.
 fn read_test_cases(
     test_data_dir: &Path,
     test_sub_dir: &str,
