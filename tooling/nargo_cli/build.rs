use std::fs::File;
use std::io::Write;
use std::path::{Path, PathBuf};
use std::{env, fs};

const GIT_COMMIT: &&str = &"GIT_COMMIT";

fn main() {
    // Only use build_data if the environment variable isn't set.
    if env::var(GIT_COMMIT).is_err() {
        build_data::set_GIT_COMMIT();
        build_data::set_GIT_DIRTY();
        build_data::no_debug_rebuilds();
    }

    let out_dir = env::var("OUT_DIR").unwrap();
    let destination = Path::new(&out_dir).join("execute.rs");
    let mut test_file = File::create(destination).unwrap();

    // Try to find the directory that Cargo sets when it is running; otherwise fallback to assuming the CWD
    // is the root of the repository and append the crate path
    let root_dir = match env::var("CARGO_MANIFEST_DIR") {
        Ok(dir) => PathBuf::from(dir).parent().unwrap().parent().unwrap().to_path_buf(),
        Err(_) => env::current_dir().unwrap(),
    };
    let test_dir = root_dir.join("test_programs");

    // Rebuild if the tests have changed
    println!("cargo:rerun-if-changed=tests");
    // TODO: Running the tests changes the timestamps on test_programs files (file lock?).
    // That has the knock-on effect of then needing to rebuild the tests after running the tests.
    println!("cargo:rerun-if-changed={}", test_dir.as_os_str().to_str().unwrap());

    generate_execution_success_tests(&mut test_file, &test_dir);
    generate_execution_failure_tests(&mut test_file, &test_dir);
    generate_noir_test_success_tests(&mut test_file, &test_dir);
    generate_noir_test_failure_tests(&mut test_file, &test_dir);
    generate_compile_success_empty_tests(&mut test_file, &test_dir);
    generate_compile_success_contract_tests(&mut test_file, &test_dir);
    generate_compile_success_no_bug_tests(&mut test_file, &test_dir);
    generate_compile_success_with_bug_tests(&mut test_file, &test_dir);
    generate_compile_failure_tests(&mut test_file, &test_dir);
<<<<<<< HEAD
    generate_trace_tests(&mut test_file, &test_dir);
=======
    generate_fuzzing_failure_tests(&mut test_file, &test_dir);
>>>>>>> fa7f175c
}

/// Some tests are explicitly ignored in brillig due to them failing.
/// These should be fixed and removed from this list.
const IGNORED_BRILLIG_TESTS: [&str; 10] = [
    // bit sizes for bigint operation doesn't match up.
    "bigint",
    // ICE due to looking for function which doesn't exist.
    "fold_after_inlined_calls",
    "fold_basic",
    "fold_basic_nested_call",
    "fold_call_witness_condition",
    "fold_complex_outputs",
    "fold_distinct_return",
    "fold_fibonacci",
    "fold_numeric_generic_poseidon",
    // Expected to fail as test asserts on which runtime it is in.
    "is_unconstrained",
];

/// Tests which aren't expected to work with the default minimum inliner cases.
const INLINER_MIN_OVERRIDES: [(&str, i64); 1] = [
    // 0 works if PoseidonHasher::write is tagged as `inline_always`, otherwise 22.
    ("eddsa", 0),
];

/// Tests which aren't expected to work with the default maximum inliner cases.
const INLINER_MAX_OVERRIDES: [(&str, i64); 0] = [];

/// These tests should only be run on exactly 1 inliner setting (the one given here)
const INLINER_OVERRIDES: [(&str, i64); 3] = [
    ("reference_counts_inliner_0", 0),
    ("reference_counts_inliner_min", i64::MIN),
    ("reference_counts_inliner_max", i64::MAX),
];

/// Some tests are expected to have warnings
/// These should be fixed and removed from this list.
const TESTS_WITH_EXPECTED_WARNINGS: [&str; 4] = [
    // TODO(https://github.com/noir-lang/noir/issues/6238): remove from list once issue is closed
    "brillig_cast",
    // TODO(https://github.com/noir-lang/noir/issues/6238): remove from list once issue is closed
    "macros_in_comptime",
    // We issue a "experimental feature" warning for all enums until they're stabilized
    "enums",
    "comptime_enums",
];

/// Tests for which we don't check that stdout matches the expected output.
const TESTS_WITHOUT_STDOUT_CHECK: [&str; 0] = [];

fn read_test_cases(
    test_data_dir: &Path,
    test_sub_dir: &str,
) -> impl Iterator<Item = (String, PathBuf)> {
    let test_data_dir = test_data_dir.join(test_sub_dir);
    let test_case_dirs =
        fs::read_dir(test_data_dir).unwrap().flatten().filter(|c| c.path().is_dir());

    test_case_dirs.into_iter().filter_map(|dir| {
        // When switching git branches we might end up with non-empty directories that have a `target`
        // directory inside them but no `Nargo.toml`.
        // These "tests" would always fail, but it's okay to ignore them so we do that here.
        if !dir.path().join("Nargo.toml").exists() {
            return None;
        }

        let test_name =
            dir.file_name().into_string().expect("Directory can't be converted to string");
        if test_name.contains('-') {
            panic!(
                "Invalid test directory: {test_name}. Cannot include `-`, please convert to `_`"
            );
        }
        Some((test_name, dir.path()))
    })
}

#[derive(Default)]
struct MatrixConfig {
    // Only used with execution, and only on selected tests.
    vary_brillig: bool,
    // Only seems to have an effect on the `execute_success` cases.
    vary_inliner: bool,
    // If there is a non-default minimum inliner aggressiveness to use with the brillig tests.
    min_inliner: i64,
    // If there is a non-default maximum inliner aggressiveness to use with the brillig tests.
    max_inliner: i64,
}

// Enum to be able to preserve readable test labels and also compare to numbers.
enum Inliner {
    Min,
    Default,
    Max,
    Custom(i64),
}

impl Inliner {
    fn value(&self) -> i64 {
        match self {
            Inliner::Min => i64::MIN,
            Inliner::Default => 0,
            Inliner::Max => i64::MAX,
            Inliner::Custom(i) => *i,
        }
    }
    fn label(&self) -> String {
        match self {
            Inliner::Min => "i64::MIN".to_string(),
            Inliner::Default => "0".to_string(),
            Inliner::Max => "i64::MAX".to_string(),
            Inliner::Custom(i) => i.to_string(),
        }
    }
}

/// Generate all test cases for a given test name (expected to be unique for the test directory),
/// based on the matrix configuration. These will be executed serially, but concurrently with
/// other test directories. Running multiple tests on the same directory would risk overriding
/// each others compilation artifacts, which is why this method injects a mutex shared by
/// all cases in the test matrix, as long as the test name and directory has a 1-to-1 relationship.
fn generate_test_cases(
    test_file: &mut File,
    test_name: &str,
    test_dir: &std::path::Display,
    test_command: &str,
    test_content: &str,
    matrix_config: &MatrixConfig,
) {
    let brillig_cases = if matrix_config.vary_brillig { vec![false, true] } else { vec![false] };
    let inliner_cases = if matrix_config.vary_inliner {
        let mut cases = vec![Inliner::Min, Inliner::Default, Inliner::Max];
        if !cases.iter().any(|c| c.value() == matrix_config.min_inliner) {
            cases.push(Inliner::Custom(matrix_config.min_inliner));
        }
        if !cases.iter().any(|c| c.value() == matrix_config.max_inliner) {
            cases.push(Inliner::Custom(matrix_config.max_inliner));
        }
        cases
    } else {
        vec![Inliner::Default]
    };

    // We can't use a `#[test_matrix(brillig_cases, inliner_cases)` if we only want to limit the
    // aggressiveness range for the brillig tests, and let them go full range on the ACIR case.
    let mut test_cases = Vec::new();
    for brillig in &brillig_cases {
        for inliner in &inliner_cases {
            let inliner_range = matrix_config.min_inliner..=matrix_config.max_inliner;
            if *brillig && !inliner_range.contains(&inliner.value()) {
                continue;
            }
            test_cases.push(format!(
                "#[test_case::test_case(ForceBrillig({brillig}), Inliner({}))]",
                inliner.label()
            ));
        }
    }
    let test_cases = test_cases.join("\n");

    write!(
        test_file,
        r#"
{test_cases}
fn test_{test_name}(force_brillig: ForceBrillig, inliner_aggressiveness: Inliner) {{
    let test_program_dir = PathBuf::from("{test_dir}");

    let mut nargo = Command::cargo_bin("nargo").unwrap();
    nargo.arg("--program-dir").arg(test_program_dir.clone());
    nargo.arg("{test_command}").arg("--force");
    nargo.arg("--inliner-aggressiveness").arg(inliner_aggressiveness.0.to_string());
    // Check whether the test case is non-deterministic
    nargo.arg("--check-non-determinism");
    // Allow more bytecode in exchange to catch illegal states.
    nargo.arg("--enable-brillig-debug-assertions");

    // Enable enums as an unstable feature
    nargo.arg("-Zenums");

    if force_brillig.0 {{
        nargo.arg("--force-brillig");

        // Set the maximum increase so that part of the optimization is exercised (it might fail).
        nargo.arg("--max-bytecode-increase-percent");
        nargo.arg("50");
    }}

    {test_content}
}}
"#
    )
    .expect("Could not write templated test file.");
}

/// Generate fuzzing tests, where the noir program is fuzzed with one thread for 120 seconds.
/// We expect that a failure is found in that time
fn generate_fuzzing_test_case(
    test_file: &mut File,
    test_name: &str,
    test_dir: &std::path::Display,
    test_content: &str,
    timeout: usize,
) {
    let timeout_str = timeout.to_string();
    write!(
        test_file,
        r#"
#[test]
fn test_{test_name}() {{

    let corpus_dir = assert_fs::TempDir::new().unwrap();
    let fuzzing_failure_dir = assert_fs::TempDir::new().unwrap();
    let test_program_dir = PathBuf::from("{test_dir}");
    let mut nargo = Command::cargo_bin("nargo").unwrap();
    nargo.arg("--program-dir").arg(test_program_dir);
    nargo.arg("fuzz").arg("--timeout").arg("{timeout_str}");
    nargo.arg("--corpus-dir").arg(corpus_dir.path());
    nargo.arg("--fuzzing-failure-dir").arg(fuzzing_failure_dir.path());

    {test_content}
}}
"#
    )
    .expect("Could not write templated test file.");
}
fn generate_execution_success_tests(test_file: &mut File, test_data_dir: &Path) {
    let test_type = "execution_success";
    let test_cases = read_test_cases(test_data_dir, test_type);

    writeln!(
        test_file,
        "mod {test_type} {{
        use super::*;

        fn remove_noise_lines(string: String) -> String {{
            string.lines().filter(|line| 
                !line.contains(\"Witness saved to\") && 
                    !line.contains(\"Circuit witness successfully solved\") &&
                    !line.contains(\"Waiting for lock\")
            ).collect::<Vec<&str>>().join(\"\n\")
        }}
    "
    )
    .unwrap();
    for (test_name, test_dir) in test_cases {
        let test_dir = test_dir.display();

        let test_content = if TESTS_WITHOUT_STDOUT_CHECK.contains(&test_name.as_str()) {
            "nargo.assert().success();"
        } else {
            r#"
            nargo.assert().success();

            let output = nargo.output().unwrap();
            let stdout = String::from_utf8(output.stdout).unwrap();
            let stdout = remove_noise_lines(stdout);

            let stdout_path = test_program_dir.join("stdout.txt");
            let expected_stdout = if stdout_path.exists() {
                String::from_utf8(fs::read(stdout_path).unwrap()).unwrap()
            } else {
                String::new()
            };

            // Remove any trailing newlines added by some editors
            let stdout = stdout.trim();
            let expected_stdout = expected_stdout.trim();

            if stdout != expected_stdout {
                println!("stdout does not match expected output. Expected:\n{expected_stdout}\n\nActual:\n{stdout}");
                assert_eq!(stdout, expected_stdout);
            }
            "#
        };

        generate_test_cases(
            test_file,
            &test_name,
            &test_dir,
            "execute",
            test_content,
            &MatrixConfig {
                vary_brillig: !IGNORED_BRILLIG_TESTS.contains(&test_name.as_str()),
                vary_inliner: true,
                min_inliner: min_inliner(&test_name),
                max_inliner: max_inliner(&test_name),
            },
        );
    }
    writeln!(test_file, "}}").unwrap();
}

fn max_inliner(test_name: &str) -> i64 {
    INLINER_MAX_OVERRIDES
        .iter()
        .chain(&INLINER_OVERRIDES)
        .find(|(n, _)| *n == test_name)
        .map(|(_, i)| *i)
        .unwrap_or(i64::MAX)
}

fn min_inliner(test_name: &str) -> i64 {
    INLINER_MIN_OVERRIDES
        .iter()
        .chain(&INLINER_OVERRIDES)
        .find(|(n, _)| *n == test_name)
        .map(|(_, i)| *i)
        .unwrap_or(i64::MIN)
}

fn generate_execution_failure_tests(test_file: &mut File, test_data_dir: &Path) {
    let test_type = "execution_failure";
    let test_cases = read_test_cases(test_data_dir, test_type);

    writeln!(
        test_file,
        "mod {test_type} {{
        use super::*;
    "
    )
    .unwrap();
    for (test_name, test_dir) in test_cases {
        let test_dir = test_dir.display();

        generate_test_cases(
            test_file,
            &test_name,
            &test_dir,
            "execute",
            r#"
                nargo.assert().failure().stderr(predicate::str::contains("The application panicked (crashed).").not());
            "#,
            &MatrixConfig::default(),
        );
    }
    writeln!(test_file, "}}").unwrap();
}

/// Generate tests for fuzzing which find failures in the fuzzed program.
fn generate_fuzzing_failure_tests(test_file: &mut File, test_data_dir: &Path) {
    let test_type = "fuzzing_failure";
    let test_cases = read_test_cases(test_data_dir, test_type);

    writeln!(
        test_file,
        "mod {test_type} {{
        use super::*;
    "
    )
    .unwrap();
    for (test_name, test_dir) in test_cases {
        let test_dir = test_dir.display();

        generate_fuzzing_test_case(
            test_file,
            &test_name,
            &test_dir,
            r#"
                nargo.assert().failure().stderr(predicate::str::contains("Failing input"));
            "#,
            240,
        );
    }
    writeln!(test_file, "}}").unwrap();
}

fn generate_noir_test_success_tests(test_file: &mut File, test_data_dir: &Path) {
    let test_type = "noir_test_success";
    let test_cases = read_test_cases(test_data_dir, "noir_test_success");

    writeln!(
        test_file,
        "mod {test_type} {{
        use super::*;
    "
    )
    .unwrap();
    for (test_name, test_dir) in test_cases {
        let test_dir = test_dir.display();

        generate_test_cases(
            test_file,
            &test_name,
            &test_dir,
            "test",
            r#"
                nargo.assert().success();
            "#,
            &MatrixConfig::default(),
        );
    }
    writeln!(test_file, "}}").unwrap();
}

fn generate_noir_test_failure_tests(test_file: &mut File, test_data_dir: &Path) {
    let test_type = "noir_test_failure";
    let test_cases = read_test_cases(test_data_dir, test_type);

    writeln!(
        test_file,
        "mod {test_type} {{
        use super::*;
    "
    )
    .unwrap();
    for (test_name, test_dir) in test_cases {
        let test_dir = test_dir.display();
        generate_test_cases(
            test_file,
            &test_name,
            &test_dir,
            "test",
            r#"
                nargo.assert().failure();
            "#,
            &MatrixConfig::default(),
        );
    }
    writeln!(test_file, "}}").unwrap();
}

fn generate_compile_success_empty_tests(test_file: &mut File, test_data_dir: &Path) {
    let test_type = "compile_success_empty";
    let test_cases = read_test_cases(test_data_dir, test_type);

    writeln!(
        test_file,
        "mod {test_type} {{
        use super::*;
    "
    )
    .unwrap();
    for (test_name, test_dir) in test_cases {
        let test_dir = test_dir.display();

        let mut assert_zero_opcodes = r#"
        let output = nargo.output().expect("Failed to execute command");

        if !output.status.success() {{
            panic!("`nargo info` failed with: {}", String::from_utf8(output.stderr).unwrap_or_default());
        }}
        "#.to_string();

        if !TESTS_WITH_EXPECTED_WARNINGS.contains(&test_name.as_str()) {
            assert_zero_opcodes += r#"
            nargo.assert().success().stderr(predicate::str::contains("warning:").not());
            "#;
        }

        assert_zero_opcodes += r#"
        // `compile_success_empty` tests should be able to compile down to an empty circuit.
        let json: Value = serde_json::from_slice(&output.stdout).unwrap_or_else(|e| {{
            panic!("JSON was not well-formatted {:?}\n\n{:?}", e, std::str::from_utf8(&output.stdout))
        }});
        let num_opcodes = &json["programs"][0]["functions"][0]["opcodes"];
        assert_eq!(num_opcodes.as_u64().expect("number of opcodes should fit in a u64"), 0, "expected the number of opcodes to be 0");
        "#;

        generate_test_cases(
            test_file,
            &test_name,
            &test_dir,
            "info",
            &format!(
                r#"
                nargo.arg("--json");
                {assert_zero_opcodes}
            "#,
            ),
            &MatrixConfig::default(),
        );
    }
    writeln!(test_file, "}}").unwrap();
}

fn generate_compile_success_contract_tests(test_file: &mut File, test_data_dir: &Path) {
    let test_type = "compile_success_contract";
    let test_cases = read_test_cases(test_data_dir, test_type);

    writeln!(
        test_file,
        "mod {test_type} {{
        use super::*;
    "
    )
    .unwrap();
    for (test_name, test_dir) in test_cases {
        let test_dir = test_dir.display();

        generate_test_cases(
            test_file,
            &test_name,
            &test_dir,
            "compile",
            r#"
                nargo.assert().success().stderr(predicate::str::contains("warning:").not());
            "#,
            &MatrixConfig::default(),
        );
    }
    writeln!(test_file, "}}").unwrap();
}

/// Generate tests for checking that the contract compiles and there are no "bugs" in stderr
fn generate_compile_success_no_bug_tests(test_file: &mut File, test_data_dir: &Path) {
    let test_type = "compile_success_no_bug";
    let test_cases = read_test_cases(test_data_dir, test_type);

    writeln!(
        test_file,
        "mod {test_type} {{
        use super::*;
    "
    )
    .unwrap();
    for (test_name, test_dir) in test_cases {
        let test_dir = test_dir.display();

        generate_test_cases(
            test_file,
            &test_name,
            &test_dir,
            "compile",
            r#"
                nargo.assert().success().stderr(predicate::str::contains("bug:").not());
            "#,
            &MatrixConfig::default(),
        );
    }
    writeln!(test_file, "}}").unwrap();
}

/// Generate tests for checking that the contract compiles and there are "bugs" in stderr
fn generate_compile_success_with_bug_tests(test_file: &mut File, test_data_dir: &Path) {
    let test_type = "compile_success_with_bug";
    let test_cases = read_test_cases(test_data_dir, test_type);

    writeln!(
        test_file,
        "mod {test_type} {{
        use super::*;
    "
    )
    .unwrap();
    for (test_name, test_dir) in test_cases {
        let test_dir = test_dir.display();

        generate_test_cases(
            test_file,
            &test_name,
            &test_dir,
            "compile",
            r#"
                nargo.assert().success().stderr(predicate::str::contains("bug:"));
            "#,
            &MatrixConfig::default(),
        );
    }
    writeln!(test_file, "}}").unwrap();
}

fn generate_compile_failure_tests(test_file: &mut File, test_data_dir: &Path) {
    let test_type = "compile_failure";
    let test_cases = read_test_cases(test_data_dir, test_type);

    writeln!(
        test_file,
        "mod {test_type} {{
        use super::*;
    "
    )
    .unwrap();
    for (test_name, test_dir) in test_cases {
        let test_dir = test_dir.display();

        generate_test_cases(
            test_file,
            &test_name,
            &test_dir,
            "compile",
            r#"
                nargo.assert().failure().stderr(predicate::str::contains("The application panicked (crashed).").not());
            "#,
            &MatrixConfig::default(),
        );
    }
    writeln!(test_file, "}}").unwrap();
}

fn generate_trace_tests(test_file: &mut File, test_data_dir: &Path) {
    let test_sub_dir = "trace";
    let test_data_dir = test_data_dir.join(test_sub_dir);

    let test_case_dirs =
        fs::read_dir(test_data_dir).unwrap().flatten().filter(|c| c.path().is_dir());

    for test_dir in test_case_dirs {
        let test_name =
            test_dir.file_name().into_string().expect("Directory can't be converted to string");
        if test_name.contains('-') {
            panic!(
                "Invalid test directory: {test_name}. Cannot include `-`, please convert to `_`"
            );
        };
        let test_dir = &test_dir.path();

        write!(
            test_file,
            r#"
#[test]
fn trace_{test_name}() {{
    use tempfile::tempdir;

    let test_program_dir_path = PathBuf::from("{test_dir}");

    let temp_dir = tempdir().unwrap();

    let mut cmd = Command::cargo_bin("nargo").unwrap();
    cmd.arg("--program-dir").arg(test_program_dir_path.to_str().unwrap());
    cmd.arg("trace").arg("--trace-dir").arg(temp_dir.path());

    let trace_dir_path = temp_dir.path().as_os_str().to_str().unwrap();
    let trace_file_path = temp_dir.path().join("trace.json");
    let file_written_message = format!("Saved trace to {{}}", trace_dir_path);

    cmd.assert().success().stdout(predicate::str::contains(file_written_message));

    let expected_trace_path = test_program_dir_path.join("expected_trace.json");
    let expected_trace = fs::read_to_string(expected_trace_path).expect("problem reading {{expected_trace_path}}");
    let mut expected_json: Value = serde_json::from_str(&expected_trace).unwrap();

    let actual_trace = fs::read_to_string(trace_file_path).expect("problem reading {{trace_file_path}}");
    let mut actual_json: Value = serde_json::from_str(&actual_trace).unwrap();

    // Ignore paths in test, because they need to be absolute and supporting them would make the
    // test too complicated.
    for trace_item in expected_json.as_array_mut().unwrap() {{
        if let Some(path) = trace_item.get_mut("Path") {{
            *path = json!("ignored-in-test");
        }}
    }}

    for trace_item in actual_json.as_array_mut().unwrap() {{
        if let Some(path) = trace_item.get_mut("Path") {{
            *path = json!("ignored-in-test");
        }}
    }}

    assert_eq!(expected_json, actual_json, "traces do not match");

    let expected_metadata_path = test_program_dir_path.join("expected_metadata.json");
    let expected_metadata = fs::read_to_string(expected_metadata_path).expect("problem reading expected_metadata.json");
    let mut expected_metadata_json: Value = serde_json::from_str(&expected_metadata).unwrap();
    if let Some(path) = expected_metadata_json.get_mut("workdir") {{
        *path = json!("ignored-in-test");
    }}

    let actual_metadata_path = temp_dir.path().join("trace_metadata.json");
    let actual_metadata = fs::read_to_string(actual_metadata_path).expect("problem reading trace_metadata.json");
    let mut actual_metadata_json: Value = serde_json::from_str(&actual_metadata).unwrap();
    if let Some(path) = actual_metadata_json.get_mut("workdir") {{
        *path = json!("ignored-in-test");
    }}

    assert_eq!(expected_metadata_json, actual_metadata_json, "trace metadata mismatch");

    let expected_paths_file_path = test_program_dir_path.join("expected_paths.json");
    let expected_paths = fs::read_to_string(expected_paths_file_path).expect("problem reading expected_paths.json");
    let expected_paths_json: Value = serde_json::from_str(&expected_paths).unwrap();
    let num_expected_paths = expected_paths_json.as_array().unwrap().len();

    let actual_paths_file_path = temp_dir.path().join("trace_paths.json");
    let actual_paths = fs::read_to_string(actual_paths_file_path).expect("problem reading actual_paths.json");
    let actual_paths_json: Value = serde_json::from_str(&actual_paths).unwrap();
    let num_actual_paths = actual_paths_json.as_array().unwrap().len();

    assert_eq!(num_expected_paths, num_actual_paths, "traces use a different number of files");
}}
"#,
            test_dir = test_dir.display(),
        )
        .expect("Could not write templated test file.");
    }
}<|MERGE_RESOLUTION|>--- conflicted
+++ resolved
@@ -40,11 +40,8 @@
     generate_compile_success_no_bug_tests(&mut test_file, &test_dir);
     generate_compile_success_with_bug_tests(&mut test_file, &test_dir);
     generate_compile_failure_tests(&mut test_file, &test_dir);
-<<<<<<< HEAD
+    generate_fuzzing_failure_tests(&mut test_file, &test_dir);
     generate_trace_tests(&mut test_file, &test_dir);
-=======
-    generate_fuzzing_failure_tests(&mut test_file, &test_dir);
->>>>>>> fa7f175c
 }
 
 /// Some tests are explicitly ignored in brillig due to them failing.
