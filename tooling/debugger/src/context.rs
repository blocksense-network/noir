--- conflicted
+++ resolved
@@ -6,9 +6,9 @@
 use acvm::brillig_vm::MemoryValue;
 use acvm::pwg::{
     ACVM, ACVMStatus, AcirCallWaitInfo, BrilligSolver, BrilligSolverStatus, ForeignCallWaitInfo,
-    OpcodeNotSolvable, StepResult,
+    OpcodeNotSolvable, OpcodeResolutionError, StepResult,
 };
-use acvm::{BlackBoxFunctionSolver, FieldElement};
+use acvm::{AcirField, BlackBoxFunctionSolver, FieldElement};
 
 use codespan_reporting::files::{Error, Files, SimpleFile};
 use fm::{FileId, PathString};
@@ -268,9 +268,6 @@
     acvm: ACVM<'a, FieldElement, B>,
 }
 
-<<<<<<< HEAD
-pub struct DebugContext<'a, B: BlackBoxFunctionSolver<FieldElement>> {
-=======
 #[derive(Debug)]
 pub enum DebugExecutionResult {
     Solved(WitnessStack<FieldElement>),
@@ -300,8 +297,7 @@
     pub oracle_resolver_url: Option<String>,
 }
 
-pub(super) struct DebugContext<'a, B: BlackBoxFunctionSolver<FieldElement>> {
->>>>>>> ae008d31
+pub struct DebugContext<'a, B: BlackBoxFunctionSolver<FieldElement>> {
     pub(crate) acvm: ACVM<'a, FieldElement, B>,
     current_circuit_id: u32,
     brillig_solver: Option<BrilligSolver<'a, FieldElement, B>>,
@@ -649,7 +645,7 @@
             }
             Err(err) => {
                 let error = execution_error_from(
-                    err,
+                    err.clone(),
                     &self
                         .get_call_stack()
                         .into_iter()
@@ -990,6 +986,8 @@
             self.unconstrained_functions,
         );
     }
+}
+
 }
 
 fn is_debug_file_in_debug_crate(debug_file: &DebugFile) -> bool {
