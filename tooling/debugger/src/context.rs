use crate::foreign_calls::DebugForeignCallExecutor;
use acvm::acir::brillig::BitSize;
use acvm::acir::circuit::brillig::{BrilligBytecode, BrilligFunctionId};
use acvm::acir::circuit::{Circuit, Opcode, OpcodeLocation};
use acvm::acir::native_types::{Witness, WitnessMap, WitnessStack};
use acvm::brillig_vm::MemoryValue;
use acvm::pwg::{
    ACVM, ACVMStatus, AcirCallWaitInfo, BrilligSolver, BrilligSolverStatus, ForeignCallWaitInfo,
    OpcodeNotSolvable, StepResult,
};
use acvm::{BlackBoxFunctionSolver, FieldElement};

<<<<<<< HEAD
use codespan_reporting::files::{Error, Files, SimpleFile};
use fm::{FileId, PathString};
use nargo::errors::{ExecutionError, Location};
=======
use codespan_reporting::files::{Files, SimpleFile};
use fm::FileId;
>>>>>>> 826b18a1
use nargo::NargoError;
use nargo::errors::{ExecutionError, Location};
use noirc_artifacts::debug::{DebugArtifact, StackFrame};
use noirc_driver::DebugFile;

use thiserror::Error;

use std::collections::BTreeMap;
use std::collections::{HashSet, hash_set::Iter};

/// A Noir program is composed by
/// `n` ACIR circuits
///       |_ `m` ACIR opcodes
///                |_ Acir call
///                |_ Acir Brillig function invocation
///                           |_ `p` Brillig opcodes
///
/// The purpose of this structure is to map the opcode locations in ACIR circuits into
/// a flat contiguous address space to be able to expose them to the DAP interface.
/// In this address space, the ACIR circuits are laid out one after the other, and
/// Brillig functions called from such circuits are expanded inline, replacing
/// the `BrilligCall` ACIR opcode.
///
/// `addresses: Vec<Vec<usize>>`
///  * The outer vec is `n` sized - one element per ACIR circuit
///  * Each nested vec is `m` sized - one element per ACIR opcode in circuit
///    * Each element is the "virtual address" of such opcode
///
/// For flattening we map each ACIR circuit and ACIR opcode with a sequential address number
/// We start by assigning 0 to the very first ACIR opcode and then start accumulating by
/// traversing by depth-first
///
/// Even if the address space is continuous, the `addresses` tree only
/// keeps track of the ACIR opcodes, since the Brillig opcode addresses can be
/// calculated from the initial opcode address.
/// As a result the flattened indexed addresses list may have "holes".
///
/// If between two consequent `addresses` nodes there is a "hole" (an address jump),
/// this means that the first one is actually a ACIR Brillig call
/// which has as many brillig opcodes as `second_address - first_address`
///
#[derive(Clone, Debug, Eq, Hash, PartialEq, PartialOrd, Ord)]
pub struct AddressMap {
    addresses: Vec<Vec<usize>>,

    /// Virtual address of the last opcode of the program
    last_valid_address: usize,

    /// Maps the "holes" in the `addresses` nodes to the Brillig function ID
    /// associated with that address space.
    brillig_addresses: Vec<BrilligAddressSpace>,
}

/// Associates a BrilligFunctionId with the address space.
/// A BrilligFunctionId is found by checking whether an address is between
/// the `start_address` and `end_address`
#[derive(Clone, Copy, Debug, Eq, Hash, PartialEq, PartialOrd, Ord)]
struct BrilligAddressSpace {
    /// The start of the Brillig call address space
    start_address: usize,
    /// The end of the Brillig address space
    end_address: usize,
    /// The Brillig function id associated with this address space
    brillig_function_id: BrilligFunctionId,
}

impl AddressMap {
    pub(super) fn new(
        circuits: &[Circuit<FieldElement>],
        unconstrained_functions: &[BrilligBytecode<FieldElement>],
    ) -> Self {
        let opcode_address_size = |opcode: &Opcode<FieldElement>| {
            if let Opcode::BrilligCall { id, .. } = opcode {
                (unconstrained_functions[id.as_usize()].bytecode.len(), Some(*id))
            } else {
                (1, None)
            }
        };

        let mut addresses = Vec::with_capacity(circuits.len());
        let mut next_address = 0usize;
        let mut brillig_addresses = Vec::new();

        for circuit in circuits {
            let mut circuit_addresses = Vec::with_capacity(circuit.opcodes.len());
            for opcode in &circuit.opcodes {
                circuit_addresses.push(next_address);
                let (address_size, brillig_function_id) = opcode_address_size(opcode);
                if let Some(brillig_function_id) = brillig_function_id {
                    let brillig_address_space = BrilligAddressSpace {
                        start_address: next_address,
                        end_address: next_address + address_size,
                        brillig_function_id,
                    };
                    brillig_addresses.push(brillig_address_space);
                }
                next_address += address_size;
            }
            addresses.push(circuit_addresses);
        }

        Self { addresses, last_valid_address: next_address - 1, brillig_addresses }
    }

    /// Returns the absolute address of the opcode at the given location.
    /// Absolute here means accounting for nested Brillig opcodes in BrilligCall
    /// opcodes.
    pub fn debug_location_to_address(&self, location: &DebugLocation) -> usize {
        let circuit_addresses = &self.addresses[location.circuit_id as usize];
        match &location.opcode_location {
            OpcodeLocation::Acir(acir_index) => circuit_addresses[*acir_index],
            OpcodeLocation::Brillig { acir_index, brillig_index } => {
                circuit_addresses[*acir_index] + *brillig_index
            }
        }
    }

    pub fn address_to_debug_location(&self, address: usize) -> Option<DebugLocation> {
        if address > self.last_valid_address {
            return None;
        }
        // We binary search if the given address is the first opcode address of each circuit id
        // if is not, this means that the address itself is "contained" in the previous
        // circuit indicated by `Err(insert_index)`
        let circuit_id =
            match self.addresses.binary_search_by(|addresses| addresses[0].cmp(&address)) {
                Ok(found_index) => found_index,
                // This means that the address is not in `insert_index` circuit
                // because is an `Err`, so it must be included in previous circuit vec of opcodes
                Err(insert_index) => insert_index - 1,
            };

        // We binary search among the selected `circuit_id`` list of opcodes
        // If Err(insert_index) this means that the given address
        // is a Brillig addresses that's contained in previous index ACIR opcode index
        let (opcode_location, brillig_function_id) =
            match self.addresses[circuit_id].binary_search(&address) {
                Ok(found_index) => (OpcodeLocation::Acir(found_index), None),
                Err(insert_index) => {
                    let acir_index = insert_index - 1;
                    let base_offset = self.addresses[circuit_id][acir_index];
                    let brillig_index = address - base_offset;
                    let brillig_function_id = self
                        .brillig_addresses
                        .iter()
                        .find(|brillig_address_space| {
                            address >= brillig_address_space.start_address
                                && address <= brillig_address_space.end_address
                        })
                        .map(|brillig_address_space| brillig_address_space.brillig_function_id);
                    (OpcodeLocation::Brillig { acir_index, brillig_index }, brillig_function_id)
                }
            };

        Some(DebugLocation { circuit_id: circuit_id as u32, opcode_location, brillig_function_id })
    }
}

#[derive(Clone, Copy, Debug, Eq, Hash, PartialEq, PartialOrd, Ord)]
pub struct DebugLocation {
    pub circuit_id: u32,
    pub opcode_location: OpcodeLocation,
    pub brillig_function_id: Option<BrilligFunctionId>,
}

impl std::fmt::Display for DebugLocation {
    fn fmt(&self, f: &mut std::fmt::Formatter<'_>) -> std::fmt::Result {
        let circuit_id = self.circuit_id;
        match self.opcode_location {
            OpcodeLocation::Acir(index) => write!(f, "{circuit_id}:{index}"),
            OpcodeLocation::Brillig { acir_index, brillig_index } => {
                write!(f, "{circuit_id}:{acir_index}.{brillig_index}")
            }
        }
    }
}

#[derive(Error, Debug)]
pub enum DebugLocationFromStrError {
    #[error("Invalid debug location string: {0}")]
    InvalidDebugLocationString(String),
}

impl std::str::FromStr for DebugLocation {
    type Err = DebugLocationFromStrError;
    fn from_str(s: &str) -> Result<Self, Self::Err> {
        let parts: Vec<_> = s.split(':').collect();
        let error = Err(DebugLocationFromStrError::InvalidDebugLocationString(s.to_string()));

        match parts.len() {
            1 => OpcodeLocation::from_str(parts[0]).map_or(error, |opcode_location| {
                Ok(DebugLocation { circuit_id: 0, opcode_location, brillig_function_id: None })
            }),
            2 => {
                let first_part = parts[0].parse().ok();
                let second_part = OpcodeLocation::from_str(parts[1]).ok();
                if let (Some(circuit_id), Some(opcode_location)) = (first_part, second_part) {
                    Ok(DebugLocation { circuit_id, opcode_location, brillig_function_id: None })
                } else {
                    error
                }
            }
            _ => error,
        }
    }
}

#[derive(Debug)]
pub enum DebugCommandResult {
    Done,
    Ok,
    BreakpointReached(DebugLocation),
    Error(NargoError<FieldElement>),
}

pub struct ExecutionFrame<'a, B: BlackBoxFunctionSolver<FieldElement>> {
    circuit_id: u32,
    acvm: ACVM<'a, FieldElement, B>,
}

pub struct DebugContext<'a, B: BlackBoxFunctionSolver<FieldElement>> {
    acvm: ACVM<'a, FieldElement, B>,
    current_circuit_id: u32,
    brillig_solver: Option<BrilligSolver<'a, FieldElement, B>>,

    witness_stack: WitnessStack<FieldElement>,
    acvm_stack: Vec<ExecutionFrame<'a, B>>,

    backend: &'a B,
    foreign_call_executor: Box<dyn DebugForeignCallExecutor + 'a>,

    debug_artifact: &'a DebugArtifact,
    breakpoints: HashSet<DebugLocation>,
    source_to_locations: BTreeMap<FileId, Vec<(usize, DebugLocation)>>,

    circuits: &'a [Circuit<FieldElement>],
    unconstrained_functions: &'a [BrilligBytecode<FieldElement>],

    acir_opcode_addresses: AddressMap,
}

impl<'a, B: BlackBoxFunctionSolver<FieldElement>> DebugContext<'a, B> {
    pub fn new(
        blackbox_solver: &'a B,
        circuits: &'a [Circuit<FieldElement>],
        debug_artifact: &'a DebugArtifact,
        initial_witness: WitnessMap<FieldElement>,
        foreign_call_executor: Box<dyn DebugForeignCallExecutor + 'a>,
        unconstrained_functions: &'a [BrilligBytecode<FieldElement>],
    ) -> Self {
        let source_to_opcodes = build_source_to_opcode_debug_mappings(debug_artifact);
        let current_circuit_id: u32 = 0;
        let initial_circuit = &circuits[current_circuit_id as usize];
        let acir_opcode_addresses = AddressMap::new(circuits, unconstrained_functions);
        Self {
            acvm: ACVM::new(
                blackbox_solver,
                &initial_circuit.opcodes,
                initial_witness,
                unconstrained_functions,
                &initial_circuit.assert_messages,
            ),
            current_circuit_id,
            brillig_solver: None,
            witness_stack: WitnessStack::default(),
            acvm_stack: vec![],
            backend: blackbox_solver,
            foreign_call_executor,
            debug_artifact,
            breakpoints: HashSet::new(),
            source_to_locations: source_to_opcodes,
            circuits,
            unconstrained_functions,
            acir_opcode_addresses,
        }
    }

    pub(super) fn get_opcodes(&self) -> &[Opcode<FieldElement>] {
        self.acvm.opcodes()
    }

    pub(super) fn get_opcodes_of_circuit(&self, circuit_id: u32) -> &[Opcode<FieldElement>] {
        &self.circuits[circuit_id as usize].opcodes
    }

    pub(super) fn get_witness_map(&self) -> &WitnessMap<FieldElement> {
        self.acvm.witness_map()
    }

    pub(super) fn overwrite_witness(
        &mut self,
        witness: Witness,
        value: FieldElement,
    ) -> Option<FieldElement> {
        self.acvm.overwrite_witness(witness, value)
    }

    pub fn get_current_debug_location(&self) -> Option<DebugLocation> {
        let ip = self.acvm.instruction_pointer();
        if ip >= self.get_opcodes().len() {
            None
        } else {
            let (opcode_location, brillig_function_id) =
                if let Some(ref solver) = self.brillig_solver {
                    let function_id = solver.function_id;
                    (
                        OpcodeLocation::Brillig {
                            acir_index: ip,
                            brillig_index: solver.program_counter(),
                        },
                        Some(function_id),
                    )
                } else {
                    (OpcodeLocation::Acir(ip), None)
                };
            Some(DebugLocation {
                circuit_id: self.current_circuit_id,
                brillig_function_id,
                opcode_location,
            })
        }
    }

    pub fn get_call_stack(&self) -> Vec<DebugLocation> {
        // Build the frames from parent ACIR calls
        let mut frames: Vec<_> = self
            .acvm_stack
            .iter()
            .map(|ExecutionFrame { circuit_id, acvm }| DebugLocation {
                circuit_id: *circuit_id,
                opcode_location: OpcodeLocation::Acir(acvm.instruction_pointer()),
                brillig_function_id: None,
            })
            .collect();

        // Now add the frame(s) for the currently executing ACVM
        let instruction_pointer = self.acvm.instruction_pointer();
        let circuit_id = self.current_circuit_id;
        if let Some(ref solver) = self.brillig_solver {
            frames.extend(solver.get_call_stack().iter().map(|program_counter| DebugLocation {
                circuit_id,
                opcode_location: OpcodeLocation::Brillig {
                    acir_index: instruction_pointer,
                    brillig_index: *program_counter,
                },
                brillig_function_id: Some(solver.function_id),
            }));
        } else if instruction_pointer < self.get_opcodes().len() {
            frames.push(DebugLocation {
                circuit_id,
                opcode_location: OpcodeLocation::Acir(instruction_pointer),
                brillig_function_id: None,
            });
        }
        frames
    }

    pub(super) fn is_source_location_in_debug_module(&self, location: &Location) -> bool {
        self.debug_artifact
            .file_map
            .get(&location.file)
            .map(is_debug_file_in_debug_crate)
            .unwrap_or(false)
    }

    /// Find an opcode location matching a source code location
    // We apply some heuristics here, and there are four possibilities for the
    // return value of this function:
    // 1. the source location is not found -> None
    // 2. an exact unique location is found (very rare) -> Some(opcode_location)
    // 3. an exact but not unique location is found, ie. a source location may
    //    be mapped to multiple opcodes, and those may be disjoint, for example for
    //    functions called multiple times throughout the program
    //    -> return the first opcode in program order that matches the source location
    // 4. exact location is not found, so an opcode for a nearby source location
    //    is returned (this again could actually be more than one opcodes)
    //    -> return the opcode for the next source line that is mapped
    pub(super) fn find_opcode_for_source_location(
        &self,
        file_id: &FileId,
        line: i64,
    ) -> Option<DebugLocation> {
        let line = line as usize;
        let line_to_opcodes = self.source_to_locations.get(file_id)?;
        let found_location = match line_to_opcodes.binary_search_by(|x| x.0.cmp(&line)) {
            Ok(index) => {
                // move backwards to find the first opcode which matches the line
                let mut index = index;
                while index > 0 && line_to_opcodes[index - 1].0 == line {
                    index -= 1;
                }
                line_to_opcodes[index].1
            }
            Err(index) => {
                if index >= line_to_opcodes.len() {
                    return None;
                }
                line_to_opcodes[index].1
            }
        };
        Some(found_location)
    }

    /// Returns the callstack in source code locations for the currently
    /// executing opcode. This can be `None` if the execution finished (and
    /// `get_current_opcode_location()` returns `None`) or if the opcode is not
    /// mapped to a specific source location in the debug artifact (which can
    /// happen for certain opcodes inserted synthetically by the compiler).
    /// This function also filters source locations that are determined to be in
    /// the internal debug module.
    pub fn get_current_source_location(&self) -> Option<Vec<Location>> {
        self.get_current_debug_location()
            .as_ref()
            .map(|debug_location| self.get_source_location_for_debug_location(debug_location))
            .filter(|v: &Vec<Location>| !v.is_empty())
    }

    /// Returns the `FileId` of the file associated with the innermost function on the call stack.
    pub(super) fn get_current_file(&mut self) -> Option<FileId> {
        self.get_current_source_location()
            .and_then(|locations| locations.last().map(|location| location.file))
    }

    /// Returns the (possible) stack of source locations corresponding to the
    /// given opcode location. Due to compiler inlining it's possible for this
    /// function to return multiple source locations. An empty vector means that
    /// the given opcode location cannot be mapped back to a source location
    /// (eg. it may be pure debug instrumentation code or other synthetically
    /// produced opcode by the compiler)
    pub fn get_source_location_for_debug_location(
        &self,
        debug_location: &DebugLocation,
    ) -> Vec<Location> {
        self.debug_artifact.debug_symbols[debug_location.circuit_id as usize]
            .opcode_location(&debug_location.opcode_location)
            .unwrap_or_else(|| {
                if let (Some(brillig_function_id), Some(brillig_location)) = (
                    debug_location.brillig_function_id,
                    debug_location.opcode_location.to_brillig_location(),
                ) {
                    let brillig_locations = self.debug_artifact.debug_symbols
                        [debug_location.circuit_id as usize]
                        .brillig_locations
                        .get(&brillig_function_id);
                    brillig_locations.unwrap().get(&brillig_location).cloned().unwrap_or_default()
                } else {
                    vec![]
                }
            })
            .into_iter()
            .filter(|source_location| !self.is_source_location_in_debug_module(source_location))
            .collect()
    }

    pub fn get_filepath_for_location(&self, location: Location) -> Result<PathString, Error> {
        self.debug_artifact.name(location.file)
    }

    pub fn get_line_for_location(&self, location: Location) -> Result<usize, Error> {
        self.debug_artifact.location_line_index(location)
    }

    /// Returns the current call stack with expanded source locations. In
    /// general, the matching between opcode location and source location is 1
    /// to 1, but due to the compiler inlining functions a single opcode
    /// location may expand to multiple source locations.
    pub(super) fn get_source_call_stack(&self) -> Vec<(DebugLocation, Location)> {
        self.get_call_stack()
            .iter()
            .flat_map(|debug_location| {
                self.get_source_location_for_debug_location(debug_location)
                    .into_iter()
                    .map(|source_location| (*debug_location, source_location))
            })
            .collect()
    }

    /// Returns the absolute address of the opcode at the given location.
    pub fn debug_location_to_address(&self, location: &DebugLocation) -> usize {
        self.acir_opcode_addresses.debug_location_to_address(location)
    }

    // Returns the DebugLocation associated to the given address
    pub fn address_to_debug_location(&self, address: usize) -> Option<DebugLocation> {
        self.acir_opcode_addresses.address_to_debug_location(address)
    }

    pub(super) fn render_opcode_at_location(&self, location: &DebugLocation) -> String {
        let opcodes = self.get_opcodes_of_circuit(location.circuit_id);
        match &location.opcode_location {
            OpcodeLocation::Acir(acir_index) => {
                let opcode = &opcodes[*acir_index];
                match opcode {
                    Opcode::BrilligCall { id, .. } => {
                        let first_opcode = &self.unconstrained_functions[id.as_usize()].bytecode[0];
                        format!("BRILLIG {first_opcode:?}")
                    }
                    _ => format!("{opcode:?}"),
                }
            }
            OpcodeLocation::Brillig { acir_index, brillig_index } => match &opcodes[*acir_index] {
                Opcode::BrilligCall { id, .. } => {
                    let bytecode = &self.unconstrained_functions[id.as_usize()].bytecode;
                    let opcode = &bytecode[*brillig_index];
                    format!("      | {opcode:?}")
                }
                _ => String::from("      | invalid"),
            },
        }
    }

    fn step_brillig_opcode(&mut self) -> DebugCommandResult {
        let Some(mut solver) = self.brillig_solver.take() else {
            unreachable!("Missing Brillig solver");
        };
        match solver.step() {
            Ok(BrilligSolverStatus::InProgress) => {
                self.brillig_solver = Some(solver);
                if self.breakpoint_reached() {
                    DebugCommandResult::BreakpointReached(
                        self.get_current_debug_location()
                            .expect("Breakpoint reached but we have no location"),
                    )
                } else {
                    DebugCommandResult::Ok
                }
            }
            Ok(BrilligSolverStatus::Finished) => {
                let status = self.acvm.finish_brillig_with_solver(solver);
                self.handle_acvm_status(status)
            }
            Ok(BrilligSolverStatus::ForeignCallWait(foreign_call)) => {
                self.brillig_solver = Some(solver);
                self.handle_foreign_call(foreign_call)
            }
            Err(err) => DebugCommandResult::Error(NargoError::ExecutionError(
                ExecutionError::SolvingError(err, None),
            )),
        }
    }

    fn handle_foreign_call(
        &mut self,
        foreign_call: ForeignCallWaitInfo<FieldElement>,
    ) -> DebugCommandResult {
        let foreign_call_result = self.foreign_call_executor.execute(&foreign_call);
        match foreign_call_result {
            Ok(foreign_call_result) => {
                if let Some(mut solver) = self.brillig_solver.take() {
                    solver.resolve_pending_foreign_call(foreign_call_result);
                    self.brillig_solver = Some(solver);
                } else {
                    self.acvm.resolve_pending_foreign_call(foreign_call_result);
                }
                // TODO: should we retry executing the opcode somehow in this
                // case? Otherwise, executing a foreign call takes two debugging
                // steps.
                DebugCommandResult::Ok
            }
            Err(error) => DebugCommandResult::Error(error.into()),
        }
    }

    fn handle_acir_call(
        &mut self,
        call_info: AcirCallWaitInfo<FieldElement>,
    ) -> DebugCommandResult {
        let callee_circuit = &self.circuits[call_info.id.as_usize()];
        let callee_witness_map = call_info.initial_witness;
        let callee_acvm = ACVM::new(
            self.backend,
            &callee_circuit.opcodes,
            callee_witness_map,
            self.unconstrained_functions,
            &callee_circuit.assert_messages,
        );
        let caller_acvm = std::mem::replace(&mut self.acvm, callee_acvm);
        self.acvm_stack
            .push(ExecutionFrame { circuit_id: self.current_circuit_id, acvm: caller_acvm });
        self.current_circuit_id = call_info.id.0;

        // Explicitly handling the new ACVM status here handles two edge cases:
        // 1. there is a breakpoint set at the beginning of a circuit
        // 2. the called circuit has no opcodes
        self.handle_acvm_status(self.acvm.get_status().clone())
    }

    fn handle_acir_call_finished(&mut self) -> DebugCommandResult {
        let caller_frame = self.acvm_stack.pop().expect("Execution stack should not be empty");
        let caller_acvm = caller_frame.acvm;
        let callee_acvm = std::mem::replace(&mut self.acvm, caller_acvm);
        self.current_circuit_id = caller_frame.circuit_id;
        let call_solved_witness = callee_acvm.finalize();

        let ACVMStatus::RequiresAcirCall(call_info) = self.acvm.get_status() else {
            unreachable!("Resolving an ACIR call, the caller is in an invalid state");
        };
        let acir_to_call = &self.circuits[call_info.id.as_usize()];

        let mut call_resolved_outputs = Vec::new();
        for return_witness_index in acir_to_call.return_values.indices() {
            if let Some(return_value) = call_solved_witness.get_index(return_witness_index) {
                call_resolved_outputs.push(*return_value);
            } else {
                return DebugCommandResult::Error(
                    ExecutionError::SolvingError(
                        OpcodeNotSolvable::MissingAssignment(return_witness_index).into(),
                        None, // Missing assignment errors do not supply user-facing diagnostics so we do not need to attach a call stack
                    )
                    .into(),
                );
            }
        }
        self.acvm.resolve_pending_acir_call(call_resolved_outputs);

        DebugCommandResult::Ok
    }

    fn handle_acvm_status(&mut self, status: ACVMStatus<FieldElement>) -> DebugCommandResult {
        match status {
            ACVMStatus::Solved => {
                if self.acvm_stack.is_empty() {
                    return DebugCommandResult::Done;
                }
                self.handle_acir_call_finished()
            }
            ACVMStatus::InProgress => {
                if self.breakpoint_reached() {
                    DebugCommandResult::BreakpointReached(
                        self.get_current_debug_location()
                            .expect("Breakpoint reached but we have no location"),
                    )
                } else {
                    DebugCommandResult::Ok
                }
            }
            ACVMStatus::Failure(error) => DebugCommandResult::Error(NargoError::ExecutionError(
                ExecutionError::SolvingError(error, None),
            )),
            ACVMStatus::RequiresForeignCall(foreign_call) => self.handle_foreign_call(foreign_call),
            ACVMStatus::RequiresAcirCall(call_info) => self.handle_acir_call(call_info),
        }
    }

    pub fn step_into_opcode(&mut self) -> DebugCommandResult {
        if self.brillig_solver.is_some() {
            return self.step_brillig_opcode();
        }

        match self.acvm.step_into_brillig() {
            StepResult::IntoBrillig(solver) => {
                self.brillig_solver = Some(solver);
                self.step_brillig_opcode()
            }
            StepResult::Status(status) => self.handle_acvm_status(status),
        }
    }

    fn get_current_acir_index(&self) -> Option<usize> {
        self.get_current_debug_location().map(|debug_location| {
            match debug_location.opcode_location {
                OpcodeLocation::Acir(acir_index) | OpcodeLocation::Brillig { acir_index, .. } => {
                    acir_index
                }
            }
        })
    }

    fn step_out_of_brillig_opcode(&mut self) -> DebugCommandResult {
        let Some(start_acir_index) = self.get_current_acir_index() else {
            return DebugCommandResult::Done;
        };
        loop {
            let result = self.step_into_opcode();
            if !matches!(result, DebugCommandResult::Ok) {
                return result;
            }
            let new_acir_index = self.get_current_acir_index().unwrap();
            if new_acir_index != start_acir_index {
                return DebugCommandResult::Ok;
            }
        }
    }

    pub(super) fn is_executing_brillig(&self) -> bool {
        if self.brillig_solver.is_some() {
            return true;
        }

        match self.get_current_debug_location() {
            Some(DebugLocation { opcode_location: OpcodeLocation::Brillig { .. }, .. }) => true,
            Some(DebugLocation {
                circuit_id,
                opcode_location: OpcodeLocation::Acir(acir_index),
                ..
            }) => {
                matches!(
                    self.get_opcodes_of_circuit(circuit_id)[acir_index],
                    Opcode::BrilligCall { .. }
                )
            }
            _ => false,
        }
    }

    pub(super) fn step_acir_opcode(&mut self) -> DebugCommandResult {
        if self.is_executing_brillig() {
            self.step_out_of_brillig_opcode()
        } else {
            let status = self.acvm.solve_opcode();
            self.handle_acvm_status(status)
        }
    }

    /// Steps debugging execution until the next source location
    pub fn next_into(&mut self) -> DebugCommandResult {
        let start_location = self.get_current_source_location();
        loop {
            let result = self.step_into_opcode();
            if !matches!(result, DebugCommandResult::Ok) {
                return result;
            }
            let new_location = self.get_current_source_location();
            if new_location.is_some() && new_location != start_location {
                return DebugCommandResult::Ok;
            }
        }
    }

    /// Steps debugging execution until the next source location at the same (or
    /// less) call stack depth (eg. don't dive into function calls)
    pub(super) fn next_over(&mut self) -> DebugCommandResult {
        let start_call_stack = self.get_source_call_stack();
        loop {
            let result = self.next_into();
            if !matches!(result, DebugCommandResult::Ok) {
                return result;
            }
            let new_call_stack = self.get_source_call_stack();
            if new_call_stack.len() <= start_call_stack.len() {
                return DebugCommandResult::Ok;
            }
        }
    }

    /// Steps debugging execution until the next source location with a smaller
    /// call stack depth (eg. returning from the current function)
    pub(super) fn next_out(&mut self) -> DebugCommandResult {
        let start_call_stack = self.get_source_call_stack();
        loop {
            let result = self.next_into();
            if !matches!(result, DebugCommandResult::Ok) {
                return result;
            }
            let new_call_stack = self.get_source_call_stack();
            if new_call_stack.len() < start_call_stack.len() {
                return DebugCommandResult::Ok;
            }
        }
    }

    pub(super) fn cont(&mut self) -> DebugCommandResult {
        loop {
            let result = self.step_into_opcode();
            if !matches!(result, DebugCommandResult::Ok) {
                return result;
            }
        }
    }

    pub(super) fn get_brillig_memory(&self) -> Option<&[MemoryValue<FieldElement>]> {
        self.brillig_solver.as_ref().map(|solver| solver.get_memory())
    }

    pub(super) fn write_brillig_memory(
        &mut self,
        ptr: usize,
        value: FieldElement,
        bit_size: BitSize,
    ) {
        if let Some(solver) = self.brillig_solver.as_mut() {
            solver.write_memory_at(
                ptr,
                MemoryValue::new_checked(value, bit_size)
                    .expect("Invalid value for the given bit size"),
            );
        }
    }

<<<<<<< HEAD
    pub fn get_variables(&self) -> Vec<StackFrame<FieldElement>> {
        return self.foreign_call_executor.get_variables();
=======
    pub(super) fn get_variables(&self) -> Vec<StackFrame<FieldElement>> {
        self.foreign_call_executor.get_variables()
>>>>>>> 826b18a1
    }

    pub(super) fn current_stack_frame(&self) -> Option<StackFrame<FieldElement>> {
        self.foreign_call_executor.current_stack_frame()
    }

    fn breakpoint_reached(&self) -> bool {
        if let Some(location) = self.get_current_debug_location() {
            self.breakpoints.contains(&location)
        } else {
            false
        }
    }

    pub(super) fn is_valid_debug_location(&self, location: &DebugLocation) -> bool {
        if location.circuit_id as usize >= self.circuits.len() {
            return false;
        }
        let opcodes = self.get_opcodes_of_circuit(location.circuit_id);
        match location.opcode_location {
            OpcodeLocation::Acir(acir_index) => acir_index < opcodes.len(),
            OpcodeLocation::Brillig { acir_index, brillig_index } => {
                if acir_index < opcodes.len() {
                    match &opcodes[acir_index] {
                        Opcode::BrilligCall { id, .. } => {
                            let bytecode = &self.unconstrained_functions[id.as_usize()].bytecode;
                            brillig_index < bytecode.len()
                        }
                        _ => false,
                    }
                } else {
                    false
                }
            }
        }
    }

    pub(super) fn is_breakpoint_set(&self, location: &DebugLocation) -> bool {
        self.breakpoints.contains(location)
    }

    pub(super) fn add_breakpoint(&mut self, location: DebugLocation) -> bool {
        self.breakpoints.insert(location)
    }

    pub(super) fn delete_breakpoint(&mut self, location: &DebugLocation) -> bool {
        self.breakpoints.remove(location)
    }

    pub(super) fn iterate_breakpoints(&self) -> Iter<'_, DebugLocation> {
        self.breakpoints.iter()
    }

    pub(super) fn clear_breakpoints(&mut self) {
        self.breakpoints.clear();
    }

    pub fn is_solved(&self) -> bool {
        matches!(self.acvm.get_status(), ACVMStatus::Solved)
    }

    pub fn finalize(mut self) -> WitnessStack<FieldElement> {
        let last_witness_map = self.acvm.finalize();
        self.witness_stack.push(0, last_witness_map);
        self.witness_stack
    }
}

fn is_debug_file_in_debug_crate(debug_file: &DebugFile) -> bool {
    debug_file.path.starts_with("__debug/")
}

/// Builds a map from FileId to an ordered vector of tuples with line
/// numbers and opcode locations corresponding to those line numbers
fn build_source_to_opcode_debug_mappings(
    debug_artifact: &DebugArtifact,
) -> BTreeMap<FileId, Vec<(usize, DebugLocation)>> {
    if debug_artifact.debug_symbols.is_empty() {
        return BTreeMap::new();
    }
    let simple_files: BTreeMap<_, _> = debug_artifact
        .file_map
        .iter()
        .filter(|(_, debug_file)| !is_debug_file_in_debug_crate(debug_file))
        .map(|(file_id, debug_file)| {
            (
                file_id,
                SimpleFile::new(debug_file.path.to_str().unwrap(), debug_file.source.as_str()),
            )
        })
        .collect();

    let mut result: BTreeMap<FileId, Vec<(usize, DebugLocation)>> = BTreeMap::new();

    for (circuit_id, debug_symbols) in debug_artifact.debug_symbols.iter().enumerate() {
        add_opcode_locations_map(
            &debug_symbols.locations,
            &mut result,
            &simple_files,
            circuit_id,
            None,
        );

        for (brillig_function_id, brillig_locations_map) in &debug_symbols.brillig_locations {
            let brillig_locations_map = brillig_locations_map
                .iter()
                .map(|(key, val)| {
                    (
                        // TODO: this is a temporary placeholder until the debugger is updated to handle the new brillig debug locations.
                        OpcodeLocation::Brillig { acir_index: 0, brillig_index: key.0 },
                        val.clone(),
                    )
                })
                .collect();

            add_opcode_locations_map(
                &brillig_locations_map,
                &mut result,
                &simple_files,
                circuit_id,
                Some(*brillig_function_id),
            );
        }
    }
    result.iter_mut().for_each(|(_, file_locations)| file_locations.sort_by_key(|x| (x.0, x.1)));

    result
}

fn add_opcode_locations_map(
    opcode_to_locations: &BTreeMap<OpcodeLocation, Vec<Location>>,
    source_to_locations: &mut BTreeMap<FileId, Vec<(usize, DebugLocation)>>,
    simple_files: &BTreeMap<&FileId, SimpleFile<&str, &str>>,
    circuit_id: usize,
    brillig_function_id: Option<BrilligFunctionId>,
) {
    for (opcode_location, source_locations) in opcode_to_locations {
        source_locations.iter().for_each(|source_location| {
            let span = source_location.span;
            let file_id = source_location.file;
            let Some(file) = simple_files.get(&file_id) else {
                return;
            };
            let Ok(line_index) = file.line_index((), span.start() as usize) else {
                return;
            };
            let line_number = line_index + 1;

            let debug_location = DebugLocation {
                circuit_id: circuit_id as u32,
                opcode_location: *opcode_location,
                brillig_function_id,
            };
            source_to_locations.entry(file_id).or_default().push((line_number, debug_location));
        });
    }
}

#[cfg(test)]
mod tests {
    use super::*;

    use crate::foreign_calls::DefaultDebugForeignCallExecutor;
    use acvm::{
        acir::{
            AcirField,
            brillig::{HeapVector, IntegerBitSize},
            circuit::{
                brillig::{BrilligFunctionId, BrilligInputs, BrilligOutputs},
                opcodes::{AcirFunctionId, BlockId, BlockType},
            },
            native_types::Expression,
        },
        blackbox_solver::StubbedBlackBoxSolver,
        brillig_vm::brillig::{
            BinaryFieldOp, HeapValueType, MemoryAddress, Opcode as BrilligOpcode, ValueOrArray,
        },
    };
    use nargo::PrintOutput;

    #[test]
    fn test_resolve_foreign_calls_stepping_into_brillig() {
        let solver = StubbedBlackBoxSolver::default();
        let fe_1 = FieldElement::one();
        let w_x = Witness(1);

        let brillig_bytecode = BrilligBytecode {
            bytecode: vec![
                BrilligOpcode::Const {
                    destination: MemoryAddress::direct(1),
                    bit_size: BitSize::Integer(IntegerBitSize::U32),
                    value: FieldElement::from(1u64),
                },
                BrilligOpcode::Const {
                    destination: MemoryAddress::direct(2),
                    bit_size: BitSize::Integer(IntegerBitSize::U32),
                    value: FieldElement::from(0u64),
                },
                BrilligOpcode::CalldataCopy {
                    destination_address: MemoryAddress::direct(0),
                    size_address: MemoryAddress::direct(1),
                    offset_address: MemoryAddress::direct(2),
                },
                BrilligOpcode::ForeignCall {
                    function: "clear_mock".into(),
                    destinations: vec![],
                    destination_value_types: vec![],
                    inputs: vec![ValueOrArray::MemoryAddress(MemoryAddress::direct(0))],
                    input_value_types: vec![HeapValueType::field()],
                },
                BrilligOpcode::Stop {
                    return_data: HeapVector {
                        pointer: MemoryAddress::direct(2),
                        size: MemoryAddress::direct(2),
                    },
                },
            ],
        };
        let opcodes = vec![Opcode::BrilligCall {
            id: BrilligFunctionId(0),
            inputs: vec![BrilligInputs::Single(Expression {
                linear_combinations: vec![(fe_1, w_x)],
                ..Expression::default()
            })],
            outputs: vec![],
            predicate: None,
        }];
        let brillig_funcs = &[brillig_bytecode];
        let current_witness_index = 2;
        let circuit = Circuit { current_witness_index, opcodes, ..Circuit::default() };
        let circuits = &[circuit];

        let debug_symbols = vec![];
        let file_map = BTreeMap::new();
        let debug_artifact = &DebugArtifact { debug_symbols, file_map };

        let initial_witness = BTreeMap::from([(Witness(1), fe_1)]).into();

        let foreign_call_executor = Box::new(DefaultDebugForeignCallExecutor::from_artifact(
            PrintOutput::Stdout,
            debug_artifact,
        ));
        let mut context = DebugContext::new(
            &solver,
            circuits,
            debug_artifact,
            initial_witness,
            foreign_call_executor,
            brillig_funcs,
        );

        assert_eq!(
            context.get_current_debug_location(),
            Some(DebugLocation {
                circuit_id: 0,
                opcode_location: OpcodeLocation::Acir(0),
                brillig_function_id: None,
            })
        );

        // Const
        let result = context.step_into_opcode();
        assert!(matches!(result, DebugCommandResult::Ok));
        assert_eq!(
            context.get_current_debug_location(),
            Some(DebugLocation {
                circuit_id: 0,
                opcode_location: OpcodeLocation::Brillig { acir_index: 0, brillig_index: 1 },
                brillig_function_id: Some(BrilligFunctionId(0)),
            })
        );

        // Const
        let result = context.step_into_opcode();
        assert!(matches!(result, DebugCommandResult::Ok));
        assert_eq!(
            context.get_current_debug_location(),
            Some(DebugLocation {
                circuit_id: 0,
                opcode_location: OpcodeLocation::Brillig { acir_index: 0, brillig_index: 2 },
                brillig_function_id: Some(BrilligFunctionId(0)),
            })
        );

        // Calldatacopy
        let result = context.step_into_opcode();
        assert!(matches!(result, DebugCommandResult::Ok));
        assert_eq!(
            context.get_current_debug_location(),
            Some(DebugLocation {
                circuit_id: 0,
                opcode_location: OpcodeLocation::Brillig { acir_index: 0, brillig_index: 3 },
                brillig_function_id: Some(BrilligFunctionId(0)),
            })
        );

        // try to execute the Brillig opcode (and resolve the foreign call)
        let result = context.step_into_opcode();
        assert!(matches!(result, DebugCommandResult::Ok));
        assert_eq!(
            context.get_current_debug_location(),
            Some(DebugLocation {
                circuit_id: 0,
                opcode_location: OpcodeLocation::Brillig { acir_index: 0, brillig_index: 3 },
                brillig_function_id: Some(BrilligFunctionId(0)),
            })
        );

        // retry the Brillig opcode (foreign call should be finished)
        let result = context.step_into_opcode();
        assert!(matches!(result, DebugCommandResult::Ok));
        assert_eq!(
            context.get_current_debug_location(),
            Some(DebugLocation {
                circuit_id: 0,
                opcode_location: OpcodeLocation::Brillig { acir_index: 0, brillig_index: 4 },
                brillig_function_id: Some(BrilligFunctionId(0)),
            })
        );

        // last Brillig opcode
        let result = context.step_into_opcode();
        assert!(matches!(result, DebugCommandResult::Done));
        assert_eq!(context.get_current_debug_location(), None);
    }

    #[test]
    fn test_break_brillig_block_while_stepping_acir_opcodes() {
        let solver = StubbedBlackBoxSolver::default();
        let fe_0 = FieldElement::zero();
        let fe_1 = FieldElement::one();
        let w_x = Witness(1);
        let w_y = Witness(2);
        let w_z = Witness(3);

        let zero_usize = MemoryAddress::direct(2);
        let one_usize = MemoryAddress::direct(3);

        // This Brillig block is equivalent to: z = x + y
        let brillig_bytecode = BrilligBytecode {
            bytecode: vec![
                BrilligOpcode::Const {
                    destination: MemoryAddress::direct(0),
                    bit_size: BitSize::Integer(IntegerBitSize::U32),
                    value: FieldElement::from(2u64),
                },
                BrilligOpcode::Const {
                    destination: zero_usize,
                    bit_size: BitSize::Integer(IntegerBitSize::U32),
                    value: FieldElement::from(0u64),
                },
                BrilligOpcode::Const {
                    destination: one_usize,
                    bit_size: BitSize::Integer(IntegerBitSize::U32),
                    value: FieldElement::from(1u64),
                },
                BrilligOpcode::CalldataCopy {
                    destination_address: MemoryAddress::direct(0),
                    size_address: MemoryAddress::direct(0),
                    offset_address: zero_usize,
                },
                BrilligOpcode::BinaryFieldOp {
                    destination: MemoryAddress::direct(0),
                    op: BinaryFieldOp::Add,
                    lhs: MemoryAddress::direct(0),
                    rhs: MemoryAddress::direct(1),
                },
                BrilligOpcode::Stop {
                    return_data: HeapVector { pointer: zero_usize, size: one_usize },
                },
            ],
        };
        let opcodes = vec![
            // z = x + y
            Opcode::BrilligCall {
                id: BrilligFunctionId(0),
                inputs: vec![
                    BrilligInputs::Single(Expression {
                        linear_combinations: vec![(fe_1, w_x)],
                        ..Expression::default()
                    }),
                    BrilligInputs::Single(Expression {
                        linear_combinations: vec![(fe_1, w_y)],
                        ..Expression::default()
                    }),
                ],
                outputs: vec![BrilligOutputs::Simple(w_z)],
                predicate: None,
            },
            // x + y - z = 0
            Opcode::AssertZero(Expression {
                mul_terms: vec![],
                linear_combinations: vec![(fe_1, w_x), (fe_1, w_y), (-fe_1, w_z)],
                q_c: fe_0,
            }),
        ];
        let current_witness_index = 3;
        let circuit = Circuit { current_witness_index, opcodes, ..Circuit::default() };
        let circuits = &[circuit];

        let debug_symbols = vec![];
        let file_map = BTreeMap::new();
        let debug_artifact = &DebugArtifact { debug_symbols, file_map };

        let initial_witness = BTreeMap::from([(Witness(1), fe_1), (Witness(2), fe_1)]).into();

        let foreign_call_executor = Box::new(DefaultDebugForeignCallExecutor::from_artifact(
            PrintOutput::Stdout,
            debug_artifact,
        ));
        let brillig_funcs = &[brillig_bytecode];
        let mut context = DebugContext::new(
            &solver,
            circuits,
            debug_artifact,
            initial_witness,
            foreign_call_executor,
            brillig_funcs,
        );

        // set breakpoint
        let breakpoint_location = DebugLocation {
            circuit_id: 0,
            opcode_location: OpcodeLocation::Brillig { acir_index: 0, brillig_index: 1 },
            brillig_function_id: Some(BrilligFunctionId(0)),
        };
        assert!(context.add_breakpoint(breakpoint_location));

        // execute the first ACIR opcode (Brillig block) -> should reach the breakpoint instead
        let result = context.step_acir_opcode();
        assert!(matches!(result, DebugCommandResult::BreakpointReached(_)));
        assert_eq!(context.get_current_debug_location(), Some(breakpoint_location));

        // continue execution to the next ACIR opcode
        let result = context.step_acir_opcode();
        assert!(matches!(result, DebugCommandResult::Ok));
        assert_eq!(
            context.get_current_debug_location(),
            Some(DebugLocation {
                circuit_id: 0,
                opcode_location: OpcodeLocation::Acir(1),
                brillig_function_id: None
            })
        );

        // last ACIR opcode
        let result = context.step_acir_opcode();
        assert!(matches!(result, DebugCommandResult::Done));
        assert_eq!(context.get_current_debug_location(), None);
    }

    #[test]
    fn test_address_debug_location_mapping() {
        let solver = StubbedBlackBoxSolver::default();
        let brillig_one =
            BrilligBytecode { bytecode: vec![BrilligOpcode::Return, BrilligOpcode::Return] };
        let brillig_two = BrilligBytecode {
            bytecode: vec![BrilligOpcode::Return, BrilligOpcode::Return, BrilligOpcode::Return],
        };

        let circuit_one = Circuit {
            opcodes: vec![
                Opcode::MemoryInit {
                    block_id: BlockId(0),
                    init: vec![],
                    block_type: BlockType::Memory,
                },
                Opcode::BrilligCall {
                    id: BrilligFunctionId(0),
                    inputs: vec![],
                    outputs: vec![],
                    predicate: None,
                },
                Opcode::Call {
                    id: AcirFunctionId(1),
                    inputs: vec![],
                    outputs: vec![],
                    predicate: None,
                },
                Opcode::AssertZero(Expression::default()),
            ],
            ..Circuit::default()
        };
        let circuit_two = Circuit {
            opcodes: vec![
                Opcode::BrilligCall {
                    id: BrilligFunctionId(1),
                    inputs: vec![],
                    outputs: vec![],
                    predicate: None,
                },
                Opcode::AssertZero(Expression::default()),
            ],
            ..Circuit::default()
        };
        let circuits = vec![circuit_one, circuit_two];
        let debug_artifact = DebugArtifact { debug_symbols: vec![], file_map: BTreeMap::new() };
        let brillig_funcs = &[brillig_one, brillig_two];

        let context = DebugContext::new(
            &solver,
            &circuits,
            &debug_artifact,
            WitnessMap::new(),
            Box::new(DefaultDebugForeignCallExecutor::new(PrintOutput::Stdout)),
            brillig_funcs,
        );

        let locations =
            (0..=8).map(|address| context.address_to_debug_location(address)).collect::<Vec<_>>();

        // mapping from addresses to opcode locations
        assert_eq!(
            locations,
            vec![
                Some(DebugLocation {
                    circuit_id: 0,
                    opcode_location: OpcodeLocation::Acir(0),
                    brillig_function_id: None
                }),
                Some(DebugLocation {
                    circuit_id: 0,
                    opcode_location: OpcodeLocation::Acir(1),
                    brillig_function_id: None
                }),
                Some(DebugLocation {
                    circuit_id: 0,
                    opcode_location: OpcodeLocation::Brillig { acir_index: 1, brillig_index: 1 },
                    brillig_function_id: Some(BrilligFunctionId(0)),
                }),
                Some(DebugLocation {
                    circuit_id: 0,
                    opcode_location: OpcodeLocation::Acir(2),
                    brillig_function_id: None
                }),
                Some(DebugLocation {
                    circuit_id: 0,
                    opcode_location: OpcodeLocation::Acir(3),
                    brillig_function_id: None
                }),
                Some(DebugLocation {
                    circuit_id: 1,
                    opcode_location: OpcodeLocation::Acir(0),
                    brillig_function_id: None
                }),
                Some(DebugLocation {
                    circuit_id: 1,
                    opcode_location: OpcodeLocation::Brillig { acir_index: 0, brillig_index: 1 },
                    brillig_function_id: Some(BrilligFunctionId(1)),
                }),
                Some(DebugLocation {
                    circuit_id: 1,
                    opcode_location: OpcodeLocation::Brillig { acir_index: 0, brillig_index: 2 },
                    brillig_function_id: Some(BrilligFunctionId(1)),
                }),
                Some(DebugLocation {
                    circuit_id: 1,
                    opcode_location: OpcodeLocation::Acir(1),
                    brillig_function_id: None
                }),
            ]
        );

        let addresses = locations
            .iter()
            .flatten()
            .map(|location| context.debug_location_to_address(location))
            .collect::<Vec<_>>();

        // and vice-versa
        assert_eq!(addresses, (0..=8).collect::<Vec<_>>());

        // check edge cases
        assert_eq!(None, context.address_to_debug_location(9));
        assert_eq!(
            1,
            context.debug_location_to_address(&DebugLocation {
                circuit_id: 0,
                opcode_location: OpcodeLocation::Brillig { acir_index: 1, brillig_index: 0 },
                brillig_function_id: Some(BrilligFunctionId(0)),
            })
        );
        assert_eq!(
            5,
            context.debug_location_to_address(&DebugLocation {
                circuit_id: 1,
                opcode_location: OpcodeLocation::Brillig { acir_index: 0, brillig_index: 0 },
                brillig_function_id: Some(BrilligFunctionId(1)),
            })
        );
    }
}<|MERGE_RESOLUTION|>--- conflicted
+++ resolved
@@ -10,16 +10,10 @@
 };
 use acvm::{BlackBoxFunctionSolver, FieldElement};
 
-<<<<<<< HEAD
 use codespan_reporting::files::{Error, Files, SimpleFile};
 use fm::{FileId, PathString};
 use nargo::errors::{ExecutionError, Location};
-=======
-use codespan_reporting::files::{Files, SimpleFile};
-use fm::FileId;
->>>>>>> 826b18a1
 use nargo::NargoError;
-use nargo::errors::{ExecutionError, Location};
 use noirc_artifacts::debug::{DebugArtifact, StackFrame};
 use noirc_driver::DebugFile;
 
@@ -807,13 +801,8 @@
         }
     }
 
-<<<<<<< HEAD
     pub fn get_variables(&self) -> Vec<StackFrame<FieldElement>> {
-        return self.foreign_call_executor.get_variables();
-=======
-    pub(super) fn get_variables(&self) -> Vec<StackFrame<FieldElement>> {
         self.foreign_call_executor.get_variables()
->>>>>>> 826b18a1
     }
 
     pub(super) fn current_stack_frame(&self) -> Option<StackFrame<FieldElement>> {
