--- conflicted
+++ resolved
@@ -4,20 +4,8 @@
 use noirc_abi::Abi;
 use noirc_driver::{CompileError, CompileOptions, CompiledProgram};
 use noirc_evaluator::{
-<<<<<<< HEAD
-    acir::GeneratedAcir,
-    brillig::BrilligOptions,
-    errors::{InternalError, RuntimeError},
-    ssa::{
-        ArtifactsAndWarnings, OptimizationLevel, SsaBuilder, SsaCircuitArtifact,
-        SsaEvaluatorOptions, SsaLogging, SsaProgramArtifact, function_builder::FunctionBuilder,
-        ir::instruction::ErrorType, optimize_ssa_builder_into_acir, primary_passes,
-        secondary_passes,
-    },
-=======
     errors::RuntimeError,
     ssa::{ArtifactsAndWarnings, SsaEvaluatorOptions, function_builder::FunctionBuilder},
->>>>>>> d3cb2b2f
 };
 use std::collections::BTreeMap;
 /// Optimizes the given FunctionBuilder into ACIR
@@ -36,50 +24,9 @@
     builder: FunctionBuilder,
     options: &CompileOptions,
 ) -> Result<CompiledProgram, CompileError> {
-<<<<<<< HEAD
-    let ssa_evaluator_options = SsaEvaluatorOptions {
-        ssa_logging: match &options.show_ssa_pass {
-            Some(string) => SsaLogging::Contains(string.clone()),
-            None => {
-                if options.show_ssa {
-                    SsaLogging::All
-                } else {
-                    SsaLogging::None
-                }
-            }
-        },
-        print_codegen_timings: options.benchmark_codegen,
-        expression_width: ExpressionWidth::default(),
-        emit_ssa: { None },
-        skip_underconstrained_check: options.skip_underconstrained_check,
-        skip_brillig_constraints_check: true,
-        inliner_aggressiveness: options.inliner_aggressiveness,
-        max_bytecode_increase_percent: options.max_bytecode_increase_percent,
-        brillig_options: BrilligOptions::default(),
-        enable_brillig_constraints_check_lookback: false,
-        optimization_level: OptimizationLevel::All,
-        skip_passes: Default::default(),
-    };
-    let SsaProgramArtifact { program, debug, warnings, names, brillig_names, .. } =
-        create_program(builder, ssa_evaluator_options)?;
-    let abi = generate_abi();
-    let file_map = BTreeMap::new();
-    Ok(CompiledProgram {
-        hash: 1, // const hash, doesn't matter in this case
-        program,
-        debug,
-        abi,
-        file_map,
-        noir_version: NOIR_ARTIFACT_VERSION_STRING.to_string(),
-        warnings,
-        names,
-        brillig_names,
-    })
-=======
     let artifacts = optimize_into_acir(builder, evaluator_options(options))?;
     compile_from_artifacts(
         artifacts,
         Abi { parameters: vec![], return_type: None, error_types: BTreeMap::new() },
     )
->>>>>>> d3cb2b2f
 }