<<<<<<< HEAD
use super::{code_gen::IRGenerator, node};
use crate::{environment::Environment, object::Object};
use arena;
=======
use super::{
    block::BlockId,
    code_gen::IRGenerator,
    node::{self, NodeId},
};
>>>>>>> 65288086

// create phi arguments from the predecessors of the block (containing phi)
pub fn write_phi(igen: &mut IRGenerator, predecessors: &[BlockId], var: NodeId, phi: NodeId) {
    let mut result = Vec::new();
    for b in predecessors {
        let v = get_current_value_in_block(igen, var, *b);
        result.push((v, *b));
    }

    let s2 = node::Instruction::simplify_phi(phi, &result);
    if let Some(phi_ins) = igen.try_get_mut_instruction(phi) {
        assert!(phi_ins.phi_arguments.is_empty());
        if let Some(s_phi) = s2 {
            if s_phi != phi {
                //s2 != phi
                phi_ins.is_deleted = true;
                phi_ins.rhs = s_phi;
                //eventually simplify recursively: if a phi instruction is in phi use list, call simplify_phi() on it
                //but cse should deal with most of it.
            } else {
                //s2 == phi
                phi_ins.phi_arguments = result;
            }
        } else {
            //s2 is None
            phi_ins.is_deleted = true;
        }
    }
}

pub fn seal_block(igen: &mut IRGenerator, block_id: BlockId) {
    let block = &igen[block_id];
    let pred = block.predecessor.clone();
    let instructions = block.instructions.clone();
    for i in instructions {
        if let Some(ins) = igen.try_get_instruction(i) {
            let rhs = ins.rhs;
            if ins.operator == node::Operation::Phi {
                write_phi(igen, &pred, rhs, i);
            }
        }
    }
    igen.sealed_blocks.insert(block_id);
}

//look-up recursiverly into predecessors
pub fn get_block_value(igen: &mut IRGenerator, root: NodeId, block_id: BlockId) -> NodeId {
    let result = if !igen.sealed_blocks.contains(&block_id) {
        //incomplete CFG
        igen.generate_empty_phi(block_id, root)
    } else {
        let block = &igen[block_id];
        if let Some(idx) = block.get_current_value(root) {
            return idx;
        }
        let pred = block.predecessor.clone();
        if pred.is_empty() {
            return root;
        }
        if pred.len() == 1 {
            get_block_value(igen, root, pred[0])
        } else {
            let result = igen.generate_empty_phi(block_id, root);
            write_phi(igen, &pred, root, result);
            result
        }
    };

    igen[block_id].update_variable(root, result);
    result
}

//Returns the current SSA value of a variable in a (filled) block.
pub fn get_current_value_in_block(
    igen: &mut IRGenerator,
    var_id: NodeId,
    block_id: BlockId,
) -> NodeId {
    let root = igen.get_root_value(var_id);

    igen[block_id]
        .get_current_value(root) //Local value numbering
        .unwrap_or_else(|| get_block_value(igen, root, block_id)) //Global value numbering
}

//Returns the current SSA value of a variable, recursively
pub fn get_current_value(igen: &mut IRGenerator, var_id: NodeId) -> NodeId {
    get_current_value_in_block(igen, var_id, igen.current_block)
}

pub fn evaluate_identifier(
    igen: &mut IRGenerator,
    env: &mut Environment,
    ident_id: &noirc_frontend::node_interner::IdentId,
) -> arena::Index {
    let ident_name = igen.context().def_interner.ident_name(ident_id);
    let ident_def = igen.context().def_interner.ident_def(ident_id);
    let o_type = igen.context().def_interner.id_type(ident_def.unwrap());
    //check if the variable is already created:
    if let Some(var) = igen.find_variable(&ident_def) {
        let id = var.id;
        return get_current_value(igen, id);
    }
    let obj = env.get(&ident_name);
    let obj = match obj {
        Object::Array(a) => {
            let obj_type = node::ObjectType::from_type(o_type);
            //We should create an array from 'a' witnesses
            igen.mem
                .create_array(&a, ident_def.unwrap(), obj_type, &ident_name);
            let array_index = (igen.mem.arrays.len() - 1) as u32;
            node::Variable {
                id: igen.id0,
                name: ident_name.clone(),
                obj_type: node::ObjectType::Pointer(array_index),
                root: None,
                def: ident_def,
                witness: None,
                parent_block: igen.current_block,
            }
        }
        _ => {
            let obj_type = node::ObjectType::get_type_from_object(&obj);
            //new variable - should be in a let statement? The let statement should set the type
            node::Variable {
                id: igen.id0,
                name: ident_name.clone(),
                obj_type,
                root: None,
                def: ident_def,
                witness: node::get_witness_from_object(&obj),
                parent_block: igen.current_block,
            }
        }
    };

    let v_id = igen.add_variable(obj, None);
    igen.get_block_mut(igen.current_block)
        .unwrap()
        .update_variable(v_id, v_id);
    v_id
}<|MERGE_RESOLUTION|>--- conflicted
+++ resolved
@@ -1,14 +1,10 @@
-<<<<<<< HEAD
-use super::{code_gen::IRGenerator, node};
 use crate::{environment::Environment, object::Object};
-use arena;
-=======
+
 use super::{
     block::BlockId,
     code_gen::IRGenerator,
     node::{self, NodeId},
 };
->>>>>>> 65288086
 
 // create phi arguments from the predecessors of the block (containing phi)
 pub fn write_phi(igen: &mut IRGenerator, predecessors: &[BlockId], var: NodeId, phi: NodeId) {
@@ -103,7 +99,7 @@
     igen: &mut IRGenerator,
     env: &mut Environment,
     ident_id: &noirc_frontend::node_interner::IdentId,
-) -> arena::Index {
+) -> NodeId {
     let ident_name = igen.context().def_interner.ident_name(ident_id);
     let ident_def = igen.context().def_interner.ident_def(ident_id);
     let o_type = igen.context().def_interner.id_type(ident_def.unwrap());
@@ -121,7 +117,7 @@
                 .create_array(&a, ident_def.unwrap(), obj_type, &ident_name);
             let array_index = (igen.mem.arrays.len() - 1) as u32;
             node::Variable {
-                id: igen.id0,
+                id: NodeId::dummy(),
                 name: ident_name.clone(),
                 obj_type: node::ObjectType::Pointer(array_index),
                 root: None,
@@ -134,7 +130,7 @@
             let obj_type = node::ObjectType::get_type_from_object(&obj);
             //new variable - should be in a let statement? The let statement should set the type
             node::Variable {
-                id: igen.id0,
+                id: NodeId::dummy(),
                 name: ident_name.clone(),
                 obj_type,
                 root: None,
@@ -146,8 +142,6 @@
     };
 
     let v_id = igen.add_variable(obj, None);
-    igen.get_block_mut(igen.current_block)
-        .unwrap()
-        .update_variable(v_id, v_id);
+    igen.get_current_block_mut().update_variable(v_id, v_id);
     v_id
 }