--- conflicted
+++ resolved
@@ -160,56 +160,7 @@
 
     monomorphizer.process_queue()?;
 
-<<<<<<< HEAD
     let program = monomorphizer.into_program(function_sig);
-=======
-        monomorphizer.in_unconstrained_function = is_unconstrained;
-
-        perform_instantiation_bindings(&bindings);
-        let interner = &monomorphizer.interner;
-        let impl_bindings = perform_impl_bindings(interner, trait_method, next_fn_id, location)
-            .map_err(MonomorphizationError::InterpreterError)?;
-
-        monomorphizer.function(next_fn_id, new_id, location)?;
-        undo_instantiation_bindings(impl_bindings);
-        undo_instantiation_bindings(bindings);
-    }
-
-    let func_sigs = monomorphizer
-        .finished_functions
-        .iter()
-        .flat_map(|(_, f)| {
-            if (!force_unconstrained && f.inline_type.is_entry_point())
-                || f.id == Program::main_id()
-            {
-                Some(f.func_sig.clone())
-            } else {
-                None
-            }
-        })
-        .collect();
-
-    let functions = vecmap(monomorphizer.finished_functions, |(_, f)| f);
-
-    let globals = monomorphizer.finished_globals.into_iter().collect::<BTreeMap<_, _>>();
-
-    let (debug_variables, debug_functions, debug_types) =
-        monomorphizer.debug_type_tracker.extract_vars_and_types();
-
-    let program = Program::new(
-        functions,
-        func_sigs,
-        function_sig,
-        monomorphizer.return_location,
-        globals,
-        debug_variables,
-        debug_functions,
-        debug_types,
-    )
-    .handle_ownership()
-    .create_foreign_proxies();
-
->>>>>>> 794b685f
     Ok(program)
 }
 
@@ -331,6 +282,7 @@
             debug_types,
         )
         .handle_ownership()
+        .create_foreign_proxies()
     }
 
     pub(super) fn next_local_id(&mut self) -> LocalId {
