--- conflicted
+++ resolved
@@ -28,31 +28,16 @@
     hir_def::traits::TraitImpl,
     hir_def::{
         expr::{HirCapturedVar, HirIdent},
-<<<<<<< HEAD
-        function::{FunctionBody, ResolvedFvAttribute},
-        stmt::{HirLetStatement, HirPattern},
+        function::{FuncMeta, FunctionBody, HirFunction, ResolvedFvAttribute},
+        stmt::{HirLetStatement, HirPattern, HirStatement},
         traits::TraitConstraint,
         types::{Generics, Kind, ResolvedGeneric},
     },
-    macros_api::{
-        BlockExpression, HirStatement, Ident, NodeInterner, NoirFunction, NoirStruct, Pattern,
-        SecondaryAttribute, StructId,
-    },
-=======
-        function::{FuncMeta, FunctionBody, HirFunction},
-        traits::TraitConstraint,
-        types::{Generics, Kind, ResolvedGeneric},
-    },
->>>>>>> 6440e183
     node_interner::{
         DefinitionKind, DependencyId, ExprId, FuncId, FunctionModifiers, GlobalId, NodeInterner,
         ReferenceId, StructId, TraitId, TraitImplId, TypeAliasId,
     },
-<<<<<<< HEAD
-    token::{Attributes, CustomAttribute, FormalVerificationAttribute},
-=======
-    token::{CustomAttribute, SecondaryAttribute},
->>>>>>> 6440e183
+    token::{Attributes, CustomAttribute, FormalVerificationAttribute, SecondaryAttribute},
     Shared, Type, TypeVariable,
 };
 
