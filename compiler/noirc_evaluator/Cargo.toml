[package]
name = "noirc_evaluator"
version.workspace = true
authors.workspace = true
edition.workspace = true
rust-version.workspace = true
license.workspace = true

# See more keys and their definitions at https://doc.rust-lang.org/cargo/reference/manifest.html

[dependencies]
noirc_frontend.workspace = true
noirc_errors.workspace = true
noirc_abi.workspace = true
acvm.workspace = true
bn254_blackbox_solver.workspace = true
fxhash.workspace = true
iter-extended.workspace = true
thiserror.workspace = true
num-bigint = "0.4"
im.workspace = true
serde.workspace = true
serde_json.workspace = true
tracing.workspace = true
chrono = "0.4.37"
<<<<<<< HEAD
plonky2 = { git = "https://github.com/metacraft-labs/plonky2" }
plonky2_u32 = { git = "https://github.com/metacraft-labs/plonky2-u32" }
=======

[dev-dependencies]
proptest.workspace = true
>>>>>>> 70ebf607
<|MERGE_RESOLUTION|>--- conflicted
+++ resolved
@@ -23,11 +23,8 @@
 serde_json.workspace = true
 tracing.workspace = true
 chrono = "0.4.37"
-<<<<<<< HEAD
 plonky2 = { git = "https://github.com/metacraft-labs/plonky2" }
 plonky2_u32 = { git = "https://github.com/metacraft-labs/plonky2-u32" }
-=======
 
 [dev-dependencies]
-proptest.workspace = true
->>>>>>> 70ebf607
+proptest.workspace = true