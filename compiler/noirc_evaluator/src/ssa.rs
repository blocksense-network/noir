//! SSA stands for Single Static Assignment
//! The IR presented in this module will already
//! be in SSA form and will be used to apply
//! conventional optimizations like Common Subexpression
//! elimination and constant folding.
//!
//! This module heavily borrows from Cranelift
#![allow(dead_code)]

use std::{
    collections::{BTreeMap, BTreeSet},
    fs::File,
    io::Write,
    path::{Path, PathBuf},
};

use crate::errors::{RuntimeError, SsaReport};
use acvm::{
    acir::{
        circuit::{
            brillig::BrilligBytecode, Circuit, ErrorSelector, ExpressionWidth,
            Program as AcirProgram, PublicInputs,
        },
        native_types::Witness,
    },
    FieldElement,
};

use noirc_errors::debug_info::{DebugFunctions, DebugInfo, DebugTypes, DebugVariables};

use noirc_frontend::ast::Visibility;
use noirc_frontend::{
    hir_def::{function::FunctionSignature, types::Type as HirType},
    monomorphization::ast::Program,
};
use tracing::{span, Level};

use self::{
    acir_gen::{Artifacts, GeneratedAcir},
    plonky2_gen::{Builder, Plonky2Circuit},
    ssa_gen::Ssa,
};

mod acir_gen;
mod checks;
pub(super) mod function_builder;
pub mod ir;
mod opt;
pub mod plonky2_gen;
pub mod ssa_gen;

pub struct SsaEvaluatorOptions {
    /// Emit debug information for the intermediate SSA IR
    pub enable_ssa_logging: bool,

    pub enable_brillig_logging: bool,

    /// Force Brillig output (for step debugging)
    pub force_brillig_output: bool,

    /// Pretty print benchmark times of each code generation pass
    pub print_codegen_timings: bool,

    /// Width of expressions to be used for ACIR
    pub expression_width: ExpressionWidth,

    /// Dump the unoptimized SSA to the supplied path if it exists
    pub emit_ssa: Option<PathBuf>,

<<<<<<< HEAD
    /// Print abstract assembly-like representation of the plonky2 high-level operations used to
    /// represent the program.
    pub show_plonky2: bool,

    /// If specified, write the abstract assembly-like representation of the plonky2 high-level
    /// operations used to represent the program in the given file.
    pub plonky2_print_file: Option<String>,
=======
    /// Skip the check for under constrained values
    pub skip_underconstrained_check: bool,
>>>>>>> 1c84038e
}

pub(crate) struct ArtifactsAndWarnings(Artifacts, Vec<SsaReport>);

/// Optimize the given program by converting it into SSA
/// form and performing optimizations there. When finished,
/// convert the final SSA into an ACIR program and return it.
/// An ACIR program is made up of both ACIR functions
/// and Brillig functions for unconstrained execution.
pub(crate) fn optimize_into_acir(
    program: Program,
    options: &SsaEvaluatorOptions,
) -> Result<ArtifactsAndWarnings, RuntimeError> {
    let ssa_gen_span = span!(Level::TRACE, "ssa_generation");
    let ssa_gen_span_guard = ssa_gen_span.enter();
    let mut ssa = SsaBuilder::new(
        program,
        options.enable_ssa_logging,
        options.force_brillig_output,
        options.print_codegen_timings,
        &options.emit_ssa,
    )?
    .run_pass(Ssa::defunctionalize, "After Defunctionalization:")
    .run_pass(Ssa::remove_paired_rc, "After Removing Paired rc_inc & rc_decs:")
    .run_pass(Ssa::separate_runtime, "After Runtime Separation:")
    .run_pass(Ssa::resolve_is_unconstrained, "After Resolving IsUnconstrained:")
    .run_pass(Ssa::inline_functions, "After Inlining:")
    // Run mem2reg with the CFG separated into blocks
    .run_pass(Ssa::mem2reg, "After Mem2Reg:")
    .run_pass(Ssa::as_slice_optimization, "After `as_slice` optimization")
    .try_run_pass(
        Ssa::evaluate_static_assert_and_assert_constant,
        "After `static_assert` and `assert_constant`:",
    )?
    .try_run_pass(Ssa::unroll_loops_iteratively, "After Unrolling:")?
    .run_pass(Ssa::simplify_cfg, "After Simplifying:")
    .run_pass(Ssa::flatten_cfg, "After Flattening:")
    .run_pass(Ssa::remove_bit_shifts, "After Removing Bit Shifts:")
    // Run mem2reg once more with the flattened CFG to catch any remaining loads/stores
    .run_pass(Ssa::mem2reg, "After Mem2Reg:")
    // Run the inlining pass again to handle functions with `InlineType::NoPredicates`.
    // Before flattening is run, we treat functions marked with the `InlineType::NoPredicates` as an entry point.
    // This pass must come immediately following `mem2reg` as the succeeding passes
    // may create an SSA which inlining fails to handle.
    .run_pass(Ssa::inline_functions_with_no_predicates, "After Inlining:")
    .run_pass(Ssa::remove_if_else, "After Remove IfElse:")
    .run_pass(Ssa::fold_constants, "After Constant Folding:")
    .run_pass(Ssa::remove_enable_side_effects, "After EnableSideEffects removal:")
    .run_pass(Ssa::fold_constants_using_constraints, "After Constraint Folding:")
    .run_pass(Ssa::dead_instruction_elimination, "After Dead Instruction Elimination:")
    .run_pass(Ssa::array_set_optimization, "After Array Set Optimizations:")
    .finish();

    let ssa_level_warnings = if options.skip_underconstrained_check {
        vec![]
    } else {
        time("After Check for Underconstrained Values", options.print_codegen_timings, || {
            ssa.check_for_underconstrained_values()
        })
    };
    let brillig = time("SSA to Brillig", options.print_codegen_timings, || {
        ssa.to_brillig(options.enable_brillig_logging)
    });

    drop(ssa_gen_span_guard);

    let artifacts = time("SSA to ACIR", options.print_codegen_timings, || {
        ssa.into_acir(&brillig, options.expression_width)
    })?;
    Ok(ArtifactsAndWarnings(artifacts, ssa_level_warnings))
}

/// Optimize the given program by converting it into SSA
/// form and performing optimizations there. When finished,
/// convert the final SSA into a PLONKY2 circuit and return it.
pub(crate) fn optimize_into_plonky2(
    program: Program,
    options: &SsaEvaluatorOptions,
    parameter_names: Vec<String>,
) -> Result<Plonky2Circuit, RuntimeError> {
    let ssa_gen_span = span!(Level::TRACE, "ssa_generation");
    let ssa_gen_span_guard = ssa_gen_span.enter();
    let main_function_signature: FunctionSignature = program.function_signatures[0].clone();
    let ssa = SsaBuilder::new(
        program,
        options.enable_ssa_logging,
        false,
        options.print_codegen_timings,
        &options.emit_ssa,
    )?
    .run_pass(Ssa::defunctionalize, "After Defunctionalization:")
    .run_pass(Ssa::remove_paired_rc, "After Removing Paired rc_inc & rc_decs:")
    .run_pass(Ssa::separate_runtime, "After Runtime Separation:")
    .run_pass(Ssa::resolve_is_unconstrained, "After Resolving IsUnconstrained:")
    .run_pass(Ssa::inline_functions, "After Inlining:")
    // Run mem2reg with the CFG separated into blocks
    .run_pass(Ssa::mem2reg, "After Mem2Reg:")
    .run_pass(Ssa::as_slice_optimization, "After `as_slice` optimization")
    .try_run_pass(
        Ssa::evaluate_static_assert_and_assert_constant,
        "After `static_assert` and `assert_constant`:",
    )?
    .try_run_pass(Ssa::unroll_loops_iteratively, "After Unrolling:")?
    .run_pass(Ssa::simplify_cfg, "After Simplifying:")
    .run_pass(Ssa::flatten_cfg, "After Flattening:")
    .run_pass(Ssa::remove_bit_shifts, "After Removing Bit Shifts:")
    // Run mem2reg once more with the flattened CFG to catch any remaining loads/stores
    .run_pass(Ssa::mem2reg, "After Mem2Reg:")
    // Run the inlining pass again to handle functions with `InlineType::NoPredicates`.
    // Before flattening is run, we treat functions marked with the `InlineType::NoPredicates` as an entry point.
    // This pass must come immediately following `mem2reg` as the succeeding passes
    // may create an SSA which inlining fails to handle.
    .run_pass(Ssa::inline_functions_with_no_predicates, "After Inlining:")
    .run_pass(Ssa::remove_if_else, "After Remove IfElse:")
    .run_pass(Ssa::fold_constants, "After Constant Folding:")
    .run_pass(Ssa::remove_enable_side_effects, "After EnableSideEffects removal:")
    .run_pass(Ssa::fold_constants_using_constraints, "After Constraint Folding:")
    .run_pass(Ssa::dead_instruction_elimination, "After Dead Instruction Elimination:")
    .run_pass(Ssa::array_set_optimization, "After Array Set Optimizations:")
    .finish();

    drop(ssa_gen_span_guard);

    Builder::new(options.show_plonky2, options.plonky2_print_file.clone()).build(
        ssa,
        parameter_names,
        main_function_signature,
    )
}

// Helper to time SSA passes
fn time<T>(name: &str, print_timings: bool, f: impl FnOnce() -> T) -> T {
    let start_time = chrono::Utc::now().time();
    let result = f();

    if print_timings {
        let end_time = chrono::Utc::now().time();
        println!("{name}: {} ms", (end_time - start_time).num_milliseconds());
    }

    result
}

#[derive(Default)]
pub struct SsaProgramArtifact {
    pub program: AcirProgram<FieldElement>,
    pub debug: Vec<DebugInfo>,
    pub warnings: Vec<SsaReport>,
    pub main_input_witnesses: Vec<Witness>,
    pub main_return_witnesses: Vec<Witness>,
    pub names: Vec<String>,
    pub brillig_names: Vec<String>,
    pub error_types: BTreeMap<ErrorSelector, HirType>,
}

impl SsaProgramArtifact {
    fn new(
        unconstrained_functions: Vec<BrilligBytecode<FieldElement>>,
        error_types: BTreeMap<ErrorSelector, HirType>,
    ) -> Self {
        let program = AcirProgram { functions: Vec::default(), unconstrained_functions };
        Self {
            program,
            debug: Vec::default(),
            warnings: Vec::default(),
            main_input_witnesses: Vec::default(),
            main_return_witnesses: Vec::default(),
            names: Vec::default(),
            brillig_names: Vec::default(),
            error_types,
        }
    }

    fn add_circuit(&mut self, mut circuit_artifact: SsaCircuitArtifact, is_main: bool) {
        self.program.functions.push(circuit_artifact.circuit);
        self.debug.push(circuit_artifact.debug_info);
        self.warnings.append(&mut circuit_artifact.warnings);
        if is_main {
            self.main_input_witnesses = circuit_artifact.input_witnesses;
            self.main_return_witnesses = circuit_artifact.return_witnesses;
        }
        self.names.push(circuit_artifact.name);
    }

    fn add_warnings(&mut self, mut warnings: Vec<SsaReport>) {
        self.warnings.append(&mut warnings);
    }
}

/// Compiles the [`Program`] into [`ACIR``][acvm::acir::circuit::Program].
///
/// The output ACIR is backend-agnostic and so must go through a transformation pass before usage in proof generation.
#[tracing::instrument(level = "trace", skip_all)]
pub fn create_program(
    program: Program,
    options: &SsaEvaluatorOptions,
) -> Result<SsaProgramArtifact, RuntimeError> {
    let debug_variables = program.debug_variables.clone();
    let debug_types = program.debug_types.clone();
    let debug_functions = program.debug_functions.clone();

    let func_sigs = program.function_signatures.clone();

    let recursive = program.recursive;
    let ArtifactsAndWarnings(
        (generated_acirs, generated_brillig, brillig_function_names, error_types),
        ssa_level_warnings,
    ) = optimize_into_acir(program, options)?;
    if options.force_brillig_output {
        assert_eq!(
            generated_acirs.len(),
            1,
            "Only the main ACIR is expected when forcing Brillig output"
        );
    } else {
        assert_eq!(
            generated_acirs.len(),
            func_sigs.len(),
            "The generated ACIRs should match the supplied function signatures"
        );
    }
    let mut program_artifact = SsaProgramArtifact::new(generated_brillig, error_types);

    // Add warnings collected at the Ssa stage
    program_artifact.add_warnings(ssa_level_warnings);
    // For setting up the ABI we need separately specify main's input and return witnesses
    let mut is_main = true;
    for (acir, func_sig) in generated_acirs.into_iter().zip(func_sigs) {
        let circuit_artifact = convert_generated_acir_into_circuit(
            acir,
            func_sig,
            recursive,
            // TODO: get rid of these clones
            debug_variables.clone(),
            debug_functions.clone(),
            debug_types.clone(),
        );
        program_artifact.add_circuit(circuit_artifact, is_main);
        is_main = false;
    }
    program_artifact.brillig_names = brillig_function_names;

    Ok(program_artifact)
}

pub struct SsaCircuitArtifact {
    name: String,
    circuit: Circuit<FieldElement>,
    debug_info: DebugInfo,
    warnings: Vec<SsaReport>,
    input_witnesses: Vec<Witness>,
    return_witnesses: Vec<Witness>,
}

fn convert_generated_acir_into_circuit(
    mut generated_acir: GeneratedAcir<FieldElement>,
    func_sig: FunctionSignature,
    recursive: bool,
    debug_variables: DebugVariables,
    debug_functions: DebugFunctions,
    debug_types: DebugTypes,
) -> SsaCircuitArtifact {
    let opcodes = generated_acir.take_opcodes();
    let current_witness_index = generated_acir.current_witness_index().0;
    let GeneratedAcir {
        return_witnesses,
        locations,
        brillig_locations,
        input_witnesses,
        assertion_payloads: assert_messages,
        warnings,
        name,
        ..
    } = generated_acir;

    let (public_parameter_witnesses, private_parameters) =
        split_public_and_private_inputs(&func_sig, &input_witnesses);

    let public_parameters = PublicInputs(public_parameter_witnesses);
    let return_values = PublicInputs(return_witnesses.iter().copied().collect());

    let circuit = Circuit {
        current_witness_index,
        expression_width: ExpressionWidth::Unbounded,
        opcodes,
        private_parameters,
        public_parameters,
        return_values,
        assert_messages: assert_messages.into_iter().collect(),
        recursive,
    };

    // This converts each im::Vector in the BTreeMap to a Vec
    let locations = locations
        .into_iter()
        .map(|(index, locations)| (index, locations.into_iter().collect()))
        .collect();

    let brillig_locations = brillig_locations
        .into_iter()
        .map(|(function_index, locations)| {
            let locations = locations
                .into_iter()
                .map(|(index, locations)| (index, locations.into_iter().collect()))
                .collect();
            (function_index, locations)
        })
        .collect();

    let mut debug_info =
        DebugInfo::new(locations, brillig_locations, debug_variables, debug_functions, debug_types);

    // Perform any ACIR-level optimizations
    let (optimized_circuit, transformation_map) = acvm::compiler::optimize(circuit);
    debug_info.update_acir(transformation_map);

    SsaCircuitArtifact {
        name,
        circuit: optimized_circuit,
        debug_info,
        warnings,
        input_witnesses,
        return_witnesses,
    }
}

// Takes each function argument and partitions the circuit's inputs witnesses according to its visibility.
fn split_public_and_private_inputs(
    func_sig: &FunctionSignature,
    input_witnesses: &[Witness],
) -> (BTreeSet<Witness>, BTreeSet<Witness>) {
    let mut idx = 0_usize;
    if input_witnesses.is_empty() {
        return (BTreeSet::new(), BTreeSet::new());
    }

    func_sig
        .0
        .iter()
        .map(|(_, typ, visibility)| {
            let num_field_elements_needed = typ.field_count() as usize;
            let witnesses = input_witnesses[idx..idx + num_field_elements_needed].to_vec();
            idx += num_field_elements_needed;
            (visibility, witnesses)
        })
        .fold((BTreeSet::new(), BTreeSet::new()), |mut acc, (vis, witnesses)| {
            // Split witnesses into sets based on their visibility.
            if *vis == Visibility::Public {
                for witness in witnesses {
                    acc.0.insert(witness);
                }
            } else {
                for witness in witnesses {
                    acc.1.insert(witness);
                }
            }
            (acc.0, acc.1)
        })
}

pub fn create_plonky2_circuit(
    program: Program,
    options: &SsaEvaluatorOptions,
    parameter_names: Vec<String>,
) -> Result<Plonky2Circuit, RuntimeError> {
    optimize_into_plonky2(program, options, parameter_names)
}

// This is just a convenience object to bundle the ssa with `print_ssa_passes` for debug printing.
struct SsaBuilder {
    ssa: Ssa,
    print_ssa_passes: bool,
    print_codegen_timings: bool,
}

impl SsaBuilder {
    fn new(
        program: Program,
        print_ssa_passes: bool,
        force_brillig_runtime: bool,
        print_codegen_timings: bool,
        emit_ssa: &Option<PathBuf>,
    ) -> Result<SsaBuilder, RuntimeError> {
        let ssa = ssa_gen::generate_ssa(program, force_brillig_runtime)?;
        if let Some(emit_ssa) = emit_ssa {
            let mut emit_ssa_dir = emit_ssa.clone();
            // We expect the full package artifact path to be passed in here,
            // and attempt to create the target directory if it does not exist.
            emit_ssa_dir.pop();
            create_named_dir(emit_ssa_dir.as_ref(), "target");
            let ssa_path = emit_ssa.with_extension("ssa.json");
            write_to_file(&serde_json::to_vec(&ssa).unwrap(), &ssa_path);
        }
        Ok(SsaBuilder { print_ssa_passes, print_codegen_timings, ssa }.print("Initial SSA:"))
    }

    fn finish(self) -> Ssa {
        self.ssa
    }

    /// Runs the given SSA pass and prints the SSA afterward if `print_ssa_passes` is true.
    fn run_pass(mut self, pass: fn(Ssa) -> Ssa, msg: &str) -> Self {
        self.ssa = time(msg, self.print_codegen_timings, || pass(self.ssa));
        self.print(msg)
    }

    /// The same as `run_pass` but for passes that may fail
    fn try_run_pass(
        mut self,
        pass: fn(Ssa) -> Result<Ssa, RuntimeError>,
        msg: &str,
    ) -> Result<Self, RuntimeError> {
        self.ssa = time(msg, self.print_codegen_timings, || pass(self.ssa))?;
        Ok(self.print(msg))
    }

    fn print(self, msg: &str) -> Self {
        if self.print_ssa_passes {
            println!("{msg}\n{}", self.ssa);
        }
        self
    }
}

fn create_named_dir(named_dir: &Path, name: &str) -> PathBuf {
    std::fs::create_dir_all(named_dir)
        .unwrap_or_else(|_| panic!("could not create the `{name}` directory"));

    PathBuf::from(named_dir)
}

fn write_to_file(bytes: &[u8], path: &Path) {
    let display = path.display();

    let mut file = match File::create(path) {
        Err(why) => panic!("couldn't create {display}: {why}"),
        Ok(file) => file,
    };

    if let Err(why) = file.write_all(bytes) {
        panic!("couldn't write to {display}: {why}");
    }
}<|MERGE_RESOLUTION|>--- conflicted
+++ resolved
@@ -67,7 +67,6 @@
     /// Dump the unoptimized SSA to the supplied path if it exists
     pub emit_ssa: Option<PathBuf>,
 
-<<<<<<< HEAD
     /// Print abstract assembly-like representation of the plonky2 high-level operations used to
     /// represent the program.
     pub show_plonky2: bool,
@@ -75,10 +74,9 @@
     /// If specified, write the abstract assembly-like representation of the plonky2 high-level
     /// operations used to represent the program in the given file.
     pub plonky2_print_file: Option<String>,
-=======
+    
     /// Skip the check for under constrained values
     pub skip_underconstrained_check: bool,
->>>>>>> 1c84038e
 }
 
 pub(crate) struct ArtifactsAndWarnings(Artifacts, Vec<SsaReport>);
