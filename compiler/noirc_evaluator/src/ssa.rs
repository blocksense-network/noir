--- conflicted
+++ resolved
@@ -124,7 +124,6 @@
     }
 }
 
-<<<<<<< HEAD
 pub struct SsaPassBuilder<'a> {
     current_optimization_level: OptimizationLevel,
     ssa_passes: Vec<SsaPass<'a>>,
@@ -170,17 +169,13 @@
     }
 }
 
-pub(crate) struct ArtifactsAndWarnings(Artifacts, Vec<SsaReport>);
-=======
 pub struct ArtifactsAndWarnings(pub Artifacts, pub Vec<SsaReport>);
->>>>>>> c1106e9a
 
 /// The default SSA optimization pipeline.
 ///
 /// After these passes everything is ready for execution, which is
 /// something we take can advantage of in the [secondary_passes].
 pub fn primary_passes(options: &SsaEvaluatorOptions) -> Vec<SsaPass> {
-<<<<<<< HEAD
     let mut ssa_pass_builder = SsaPassBuilder::new(options.optimization_level.clone());
     use OptimizationLevel::*;
 
@@ -271,6 +266,11 @@
         "Constraint Folding",
         vec![All],
     );
+    ssa_pass_builder.add_try_pass(
+        move |ssa| ssa.unroll_loops_iteratively(options.max_bytecode_increase_percent),
+        "Unrolling",
+        vec![All],
+    );
     ssa_pass_builder.add_pass(
         Ssa::make_constrain_not_equal_instructions,
         "Adding constrain not equal",
@@ -283,6 +283,7 @@
         vec![All, Debug],
     );
     ssa_pass_builder.add_pass(Ssa::simplify_cfg, "Simplifying", vec![All]);
+    ssa_pass_builder.add_pass(Ssa::mem2reg, "Mem2Reg", vec![All, Debug]);
     ssa_pass_builder.add_pass(
         Ssa::array_set_optimization,
         "Array Set Optimizations",
@@ -324,81 +325,6 @@
     );
 
     ssa_pass_builder.finish()
-=======
-    vec![
-        SsaPass::new(Ssa::remove_unreachable_functions, "Removing Unreachable Functions"),
-        SsaPass::new(Ssa::defunctionalize, "Defunctionalization"),
-        SsaPass::new(Ssa::inline_simple_functions, "Inlining simple functions"),
-        // BUG: Enabling this mem2reg causes an integration test failure in aztec-package; see:
-        // https://github.com/AztecProtocol/aztec-packages/pull/11294#issuecomment-2622809518
-        //SsaPass::new(Ssa::mem2reg, "Mem2Reg (1st)"),
-        SsaPass::new(Ssa::remove_paired_rc, "Removing Paired rc_inc & rc_decs"),
-        SsaPass::new(
-            move |ssa| ssa.preprocess_functions(options.inliner_aggressiveness),
-            "Preprocessing Functions",
-        ),
-        SsaPass::new(move |ssa| ssa.inline_functions(options.inliner_aggressiveness), "Inlining"),
-        // Run mem2reg with the CFG separated into blocks
-        SsaPass::new(Ssa::mem2reg, "Mem2Reg"),
-        SsaPass::new(Ssa::simplify_cfg, "Simplifying"),
-        SsaPass::new(Ssa::as_slice_optimization, "`as_slice` optimization"),
-        SsaPass::new(Ssa::remove_unreachable_functions, "Removing Unreachable Functions"),
-        SsaPass::new_try(
-            Ssa::evaluate_static_assert_and_assert_constant,
-            "`static_assert` and `assert_constant`",
-        ),
-        SsaPass::new(Ssa::purity_analysis, "Purity Analysis"),
-        SsaPass::new(Ssa::loop_invariant_code_motion, "Loop Invariant Code Motion"),
-        SsaPass::new_try(
-            move |ssa| ssa.unroll_loops_iteratively(options.max_bytecode_increase_percent),
-            "Unrolling",
-        ),
-        SsaPass::new(Ssa::simplify_cfg, "Simplifying"),
-        SsaPass::new(Ssa::mem2reg, "Mem2Reg"),
-        SsaPass::new(Ssa::flatten_cfg, "Flattening"),
-        SsaPass::new(Ssa::remove_bit_shifts, "Removing Bit Shifts"),
-        // Run mem2reg once more with the flattened CFG to catch any remaining loads/stores
-        SsaPass::new(Ssa::mem2reg, "Mem2Reg"),
-        // Run the inlining pass again to handle functions with `InlineType::NoPredicates`.
-        // Before flattening is run, we treat functions marked with the `InlineType::NoPredicates` as an entry point.
-        // This pass must come immediately following `mem2reg` as the succeeding passes
-        // may create an SSA which inlining fails to handle.
-        SsaPass::new(
-            move |ssa| ssa.inline_functions_with_no_predicates(options.inliner_aggressiveness),
-            "Inlining",
-        ),
-        SsaPass::new(Ssa::remove_if_else, "Remove IfElse"),
-        SsaPass::new(Ssa::purity_analysis, "Purity Analysis"),
-        SsaPass::new(Ssa::fold_constants, "Constant Folding"),
-        SsaPass::new(Ssa::flatten_basic_conditionals, "Simplify conditionals for unconstrained"),
-        SsaPass::new(Ssa::remove_enable_side_effects, "EnableSideEffectsIf removal"),
-        SsaPass::new(Ssa::fold_constants_using_constraints, "Constraint Folding"),
-        SsaPass::new_try(
-            move |ssa| ssa.unroll_loops_iteratively(options.max_bytecode_increase_percent),
-            "Unrolling",
-        ),
-        SsaPass::new(Ssa::make_constrain_not_equal_instructions, "Adding constrain not equal"),
-        SsaPass::new(Ssa::check_u128_mul_overflow, "Check u128 mul overflow"),
-        SsaPass::new(Ssa::dead_instruction_elimination, "Dead Instruction Elimination"),
-        SsaPass::new(Ssa::simplify_cfg, "Simplifying"),
-        SsaPass::new(Ssa::mem2reg, "Mem2Reg"),
-        SsaPass::new(Ssa::array_set_optimization, "Array Set Optimizations"),
-        // The Brillig globals pass expected that we have the used globals map set for each function.
-        // The used globals map is determined during DIE, so we should duplicate entry points before a DIE pass run.
-        SsaPass::new(Ssa::brillig_entry_point_analysis, "Brillig Entry Point Analysis"),
-        // Remove any potentially unnecessary duplication from the Brillig entry point analysis.
-        SsaPass::new(Ssa::remove_unreachable_functions, "Removing Unreachable Functions"),
-        SsaPass::new(Ssa::remove_truncate_after_range_check, "Removing Truncate after RangeCheck"),
-        // This pass makes transformations specific to Brillig generation.
-        // It must be the last pass to either alter or add new instructions before Brillig generation,
-        // as other semantics in the compiler can potentially break (e.g. inserting instructions).
-        // We can safely place the pass before DIE as that pass only removes instructions.
-        // We also need DIE's tracking of used globals in case the array get transformations
-        // end up using an existing constant from the globals space.
-        SsaPass::new(Ssa::brillig_array_gets, "Brillig Array Get Optimizations"),
-        SsaPass::new(Ssa::dead_instruction_elimination, "Dead Instruction Elimination"),
-    ]
->>>>>>> c1106e9a
 }
 
 /// The second SSA pipeline, in which we take the Brillig functions compiled after
