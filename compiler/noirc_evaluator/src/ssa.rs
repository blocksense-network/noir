//! SSA stands for Single Static Assignment
//! The IR presented in this module will already
//! be in SSA form and will be used to apply
//! conventional optimizations like Common Subexpression
//! elimination and constant folding.
//!
//! This module heavily borrows from Cranelift
#![allow(dead_code)]

use std::{
    collections::{BTreeMap, BTreeSet},
    fs::File,
    io::Write,
    path::{Path, PathBuf},
};

use crate::errors::{RuntimeError, SsaReport};
use acvm::{
    acir::{
        circuit::{
            brillig::BrilligBytecode, Circuit, ErrorSelector, ExpressionWidth,
            Program as AcirProgram, PublicInputs,
        },
        native_types::Witness,
    },
    FieldElement,
};

use fm::FileMap;
use noirc_errors::debug_info::{DebugFunctions, DebugInfo, DebugTypes, DebugVariables};

use noirc_frontend::{
    ast::Visibility,
    hir_def::{function::FunctionSignature, types::Type as HirType},
    monomorphization::ast::Program,
};
use ssa_gen::Ssa;
use tracing::{span, Level};

<<<<<<< HEAD
use self::{
    acir_gen::{Artifacts, GeneratedAcir},
    plonky2_gen::{Builder, Plonky2Circuit},
    ssa_gen::Ssa,
};
=======
use crate::acir::{Artifacts, GeneratedAcir};
>>>>>>> 4cd0c1e6

mod checks;
pub(super) mod function_builder;
pub mod ir;
mod opt;
pub mod plonky2_gen;
mod parser;
pub mod ssa_gen;

pub struct SsaEvaluatorOptions {
    /// Emit debug information for the intermediate SSA IR
    pub enable_ssa_logging: bool,

    pub enable_brillig_logging: bool,

    /// Force Brillig output (for step debugging)
    pub force_brillig_output: bool,

    /// Pretty print benchmark times of each code generation pass
    pub print_codegen_timings: bool,

    /// Width of expressions to be used for ACIR
    pub expression_width: ExpressionWidth,

    /// Dump the unoptimized SSA to the supplied path if it exists
    pub emit_ssa: Option<PathBuf>,

    /// Print abstract assembly-like representation of the plonky2 high-level operations used to
    /// represent the program.
    pub show_plonky2: bool,

    /// If specified, write the abstract assembly-like representation of the plonky2 high-level
    /// operations used to represent the program in the given file.
    pub plonky2_print_file: Option<String>,

    /// Skip the check for under constrained values
    pub skip_underconstrained_check: bool,

    /// The higher the value, the more inlined brillig functions will be.
    pub inliner_aggressiveness: i64,
}

pub(crate) struct ArtifactsAndWarnings(Artifacts, Vec<SsaReport>);

/// Optimize the given program by converting it into SSA
/// form and performing optimizations there. When finished,
/// convert the final SSA into an ACIR program and return it.
/// An ACIR program is made up of both ACIR functions
/// and Brillig functions for unconstrained execution.
pub(crate) fn optimize_into_acir(
    program: Program,
    options: &SsaEvaluatorOptions,
) -> Result<ArtifactsAndWarnings, RuntimeError> {
    let ssa_gen_span = span!(Level::TRACE, "ssa_generation");
    let ssa_gen_span_guard = ssa_gen_span.enter();

    let mut ssa = SsaBuilder::new(
        program,
        options.enable_ssa_logging,
        options.force_brillig_output,
        options.print_codegen_timings,
        &options.emit_ssa,
    )?
    .run_pass(Ssa::defunctionalize, "After Defunctionalization:")
    .run_pass(Ssa::remove_paired_rc, "After Removing Paired rc_inc & rc_decs:")
    .run_pass(Ssa::separate_runtime, "After Runtime Separation:")
    .run_pass(Ssa::resolve_is_unconstrained, "After Resolving IsUnconstrained:")
    .run_pass(|ssa| ssa.inline_functions(options.inliner_aggressiveness), "After Inlining (1st):")
    // Run mem2reg with the CFG separated into blocks
    .run_pass(Ssa::mem2reg, "After Mem2Reg (1st):")
    .run_pass(Ssa::simplify_cfg, "After Simplifying (1st):")
    .run_pass(Ssa::as_slice_optimization, "After `as_slice` optimization")
    .try_run_pass(
        Ssa::evaluate_static_assert_and_assert_constant,
        "After `static_assert` and `assert_constant`:",
    )?
    .try_run_pass(Ssa::unroll_loops_iteratively, "After Unrolling:")?
    .run_pass(Ssa::simplify_cfg, "After Simplifying (2nd):")
    .run_pass(Ssa::flatten_cfg, "After Flattening:")
    .run_pass(Ssa::remove_bit_shifts, "After Removing Bit Shifts:")
    // Run mem2reg once more with the flattened CFG to catch any remaining loads/stores
    .run_pass(Ssa::mem2reg, "After Mem2Reg (2nd):")
    // Run the inlining pass again to handle functions with `InlineType::NoPredicates`.
    // Before flattening is run, we treat functions marked with the `InlineType::NoPredicates` as an entry point.
    // This pass must come immediately following `mem2reg` as the succeeding passes
    // may create an SSA which inlining fails to handle.
    .run_pass(
        |ssa| ssa.inline_functions_with_no_predicates(options.inliner_aggressiveness),
        "After Inlining (2nd):",
    )
    .run_pass(Ssa::remove_if_else, "After Remove IfElse:")
    .run_pass(Ssa::fold_constants, "After Constant Folding:")
    .run_pass(Ssa::remove_enable_side_effects, "After EnableSideEffectsIf removal:")
    .run_pass(Ssa::fold_constants_using_constraints, "After Constraint Folding:")
    .run_pass(Ssa::dead_instruction_elimination, "After Dead Instruction Elimination:")
    .run_pass(Ssa::simplify_cfg, "After Simplifying:")
    .run_pass(Ssa::array_set_optimization, "After Array Set Optimizations:")
    .finish();

    let ssa_level_warnings = if options.skip_underconstrained_check {
        vec![]
    } else {
        time("After Check for Underconstrained Values", options.print_codegen_timings, || {
            ssa.check_for_underconstrained_values()
        })
    };

    drop(ssa_gen_span_guard);

    let brillig = time("SSA to Brillig", options.print_codegen_timings, || {
        ssa.to_brillig(options.enable_brillig_logging)
    });

    let artifacts = time("SSA to ACIR", options.print_codegen_timings, || {
        ssa.into_acir(&brillig, options.expression_width)
    })?;
    Ok(ArtifactsAndWarnings(artifacts, ssa_level_warnings))
}

/// Optimize the given program by converting it into SSA
/// form and performing optimizations there. When finished,
/// convert the final SSA into a PLONKY2 circuit and return it.
pub(crate) fn optimize_into_plonky2(
    program: Program,
    options: &SsaEvaluatorOptions,
    parameter_names: Vec<String>,
    file_map: &FileMap,
    create_debug_trace_list: bool,
) -> Result<Plonky2Circuit, RuntimeError> {
    let ssa_gen_span = span!(Level::TRACE, "ssa_generation");
    let ssa_gen_span_guard = ssa_gen_span.enter();
    let main_function_signature: FunctionSignature = program.function_signatures[0].clone();
    let ssa = SsaBuilder::new(
        program,
        options.enable_ssa_logging,
        false,
        options.print_codegen_timings,
        &options.emit_ssa,
    )?
    .run_pass(Ssa::defunctionalize, "After Defunctionalization:")
    .run_pass(Ssa::remove_paired_rc, "After Removing Paired rc_inc & rc_decs:")
    .run_pass(Ssa::separate_runtime, "After Runtime Separation:")
    .run_pass(Ssa::resolve_is_unconstrained, "After Resolving IsUnconstrained:")
    .run_pass(|ssa| ssa.inline_functions(options.inliner_aggressiveness), "After Inlining:")
    // Run mem2reg with the CFG separated into blocks
    .run_pass(Ssa::mem2reg, "After Mem2Reg:")
    .run_pass(Ssa::as_slice_optimization, "After `as_slice` optimization")
    .try_run_pass(
        Ssa::evaluate_static_assert_and_assert_constant,
        "After `static_assert` and `assert_constant`:",
    )?
    .try_run_pass(Ssa::unroll_loops_iteratively, "After Unrolling:")?
    .run_pass(Ssa::simplify_cfg, "After Simplifying:")
    .run_pass(Ssa::flatten_cfg, "After Flattening:")
    .run_pass(Ssa::remove_bit_shifts, "After Removing Bit Shifts:")
    // Run mem2reg once more with the flattened CFG to catch any remaining loads/stores
    .run_pass(Ssa::mem2reg, "After Mem2Reg:")
    // Run the inlining pass again to handle functions with `InlineType::NoPredicates`.
    // Before flattening is run, we treat functions marked with the `InlineType::NoPredicates` as an entry point.
    // This pass must come immediately following `mem2reg` as the succeeding passes
    // may create an SSA which inlining fails to handle.
    .run_pass(
        |ssa| ssa.inline_functions_with_no_predicates(options.inliner_aggressiveness),
        "After Inlining:",
    )    .run_pass(Ssa::remove_if_else, "After Remove IfElse:")
    .run_pass(Ssa::fold_constants, "After Constant Folding:")
    .run_pass(Ssa::remove_enable_side_effects, "After EnableSideEffects removal:")
    .run_pass(Ssa::fold_constants_using_constraints, "After Constraint Folding:")
    .run_pass(Ssa::dead_instruction_elimination, "After Dead Instruction Elimination:")
    .run_pass(Ssa::array_set_optimization, "After Array Set Optimizations:")
    .finish();

    drop(ssa_gen_span_guard);

    Builder::new(
        options.show_plonky2,
        options.plonky2_print_file.clone(),
        file_map.clone(),
        create_debug_trace_list,
    )
    .build(ssa, parameter_names, main_function_signature)
}

// Helper to time SSA passes
fn time<T>(name: &str, print_timings: bool, f: impl FnOnce() -> T) -> T {
    let start_time = chrono::Utc::now().time();
    let result = f();

    if print_timings {
        let end_time = chrono::Utc::now().time();
        println!("{name}: {} ms", (end_time - start_time).num_milliseconds());
    }

    result
}

#[derive(Default)]
pub struct SsaProgramArtifact {
    pub program: AcirProgram<FieldElement>,
    pub debug: Vec<DebugInfo>,
    pub warnings: Vec<SsaReport>,
    pub main_input_witnesses: Vec<Witness>,
    pub main_return_witnesses: Vec<Witness>,
    pub names: Vec<String>,
    pub brillig_names: Vec<String>,
    pub error_types: BTreeMap<ErrorSelector, HirType>,
}

impl SsaProgramArtifact {
    fn new(
        unconstrained_functions: Vec<BrilligBytecode<FieldElement>>,
        error_types: BTreeMap<ErrorSelector, HirType>,
    ) -> Self {
        let program = AcirProgram { functions: Vec::default(), unconstrained_functions };
        Self {
            program,
            debug: Vec::default(),
            warnings: Vec::default(),
            main_input_witnesses: Vec::default(),
            main_return_witnesses: Vec::default(),
            names: Vec::default(),
            brillig_names: Vec::default(),
            error_types,
        }
    }

    fn add_circuit(&mut self, mut circuit_artifact: SsaCircuitArtifact, is_main: bool) {
        self.program.functions.push(circuit_artifact.circuit);
        self.debug.push(circuit_artifact.debug_info);
        self.warnings.append(&mut circuit_artifact.warnings);
        if is_main {
            self.main_input_witnesses = circuit_artifact.input_witnesses;
            self.main_return_witnesses = circuit_artifact.return_witnesses;
        }
        self.names.push(circuit_artifact.name);
    }

    fn add_warnings(&mut self, mut warnings: Vec<SsaReport>) {
        self.warnings.append(&mut warnings);
    }
}

/// Compiles the [`Program`] into [`ACIR``][acvm::acir::circuit::Program].
///
/// The output ACIR is backend-agnostic and so must go through a transformation pass before usage in proof generation.
#[tracing::instrument(level = "trace", skip_all)]
pub fn create_program(
    program: Program,
    options: &SsaEvaluatorOptions,
) -> Result<SsaProgramArtifact, RuntimeError> {
    let debug_variables = program.debug_variables.clone();
    let debug_types = program.debug_types.clone();
    let debug_functions = program.debug_functions.clone();

    let func_sigs = program.function_signatures.clone();

    let recursive = program.recursive;
    let ArtifactsAndWarnings(
        (generated_acirs, generated_brillig, brillig_function_names, error_types),
        ssa_level_warnings,
    ) = optimize_into_acir(program, options)?;
    if options.force_brillig_output {
        assert_eq!(
            generated_acirs.len(),
            1,
            "Only the main ACIR is expected when forcing Brillig output"
        );
    } else {
        assert_eq!(
            generated_acirs.len(),
            func_sigs.len(),
            "The generated ACIRs should match the supplied function signatures"
        );
    }
    let mut program_artifact = SsaProgramArtifact::new(generated_brillig, error_types);

    // Add warnings collected at the Ssa stage
    program_artifact.add_warnings(ssa_level_warnings);
    // For setting up the ABI we need separately specify main's input and return witnesses
    let mut is_main = true;
    for (acir, func_sig) in generated_acirs.into_iter().zip(func_sigs) {
        let circuit_artifact = convert_generated_acir_into_circuit(
            acir,
            func_sig,
            recursive,
            // TODO: get rid of these clones
            debug_variables.clone(),
            debug_functions.clone(),
            debug_types.clone(),
        );
        program_artifact.add_circuit(circuit_artifact, is_main);
        is_main = false;
    }
    program_artifact.brillig_names = brillig_function_names;

    Ok(program_artifact)
}

pub struct SsaCircuitArtifact {
    name: String,
    circuit: Circuit<FieldElement>,
    debug_info: DebugInfo,
    warnings: Vec<SsaReport>,
    input_witnesses: Vec<Witness>,
    return_witnesses: Vec<Witness>,
}

fn convert_generated_acir_into_circuit(
    mut generated_acir: GeneratedAcir<FieldElement>,
    func_sig: FunctionSignature,
    recursive: bool,
    debug_variables: DebugVariables,
    debug_functions: DebugFunctions,
    debug_types: DebugTypes,
) -> SsaCircuitArtifact {
    let opcodes = generated_acir.take_opcodes();
    let current_witness_index = generated_acir.current_witness_index().0;
    let GeneratedAcir {
        return_witnesses,
        locations,
        brillig_locations,
        input_witnesses,
        assertion_payloads: assert_messages,
        warnings,
        name,
        brillig_procedure_locs,
        ..
    } = generated_acir;

    let (public_parameter_witnesses, private_parameters) =
        split_public_and_private_inputs(&func_sig, &input_witnesses);

    let public_parameters = PublicInputs(public_parameter_witnesses);
    let return_values = PublicInputs(return_witnesses.iter().copied().collect());

    let circuit = Circuit {
        current_witness_index,
        expression_width: ExpressionWidth::Unbounded,
        opcodes,
        private_parameters,
        public_parameters,
        return_values,
        assert_messages: assert_messages.into_iter().collect(),
        recursive,
    };

    // This converts each im::Vector in the BTreeMap to a Vec
    let locations = locations
        .into_iter()
        .map(|(index, locations)| (index, locations.into_iter().collect()))
        .collect();

    let brillig_locations = brillig_locations
        .into_iter()
        .map(|(function_index, locations)| {
            let locations = locations
                .into_iter()
                .map(|(index, locations)| (index, locations.into_iter().collect()))
                .collect();
            (function_index, locations)
        })
        .collect();

    let mut debug_info = DebugInfo::new(
        locations,
        brillig_locations,
        debug_variables,
        debug_functions,
        debug_types,
        brillig_procedure_locs,
    );

    // Perform any ACIR-level optimizations
    let (optimized_circuit, transformation_map) = acvm::compiler::optimize(circuit);
    debug_info.update_acir(transformation_map);

    SsaCircuitArtifact {
        name,
        circuit: optimized_circuit,
        debug_info,
        warnings,
        input_witnesses,
        return_witnesses,
    }
}

// Takes each function argument and partitions the circuit's inputs witnesses according to its visibility.
fn split_public_and_private_inputs(
    func_sig: &FunctionSignature,
    input_witnesses: &[Witness],
) -> (BTreeSet<Witness>, BTreeSet<Witness>) {
    let mut idx = 0_usize;
    if input_witnesses.is_empty() {
        return (BTreeSet::new(), BTreeSet::new());
    }

    func_sig
        .0
        .iter()
        .map(|(pattern, typ, visibility)| {
            let num_field_elements_needed = typ.field_count(&pattern.location()) as usize;
            let witnesses = input_witnesses[idx..idx + num_field_elements_needed].to_vec();
            idx += num_field_elements_needed;
            (visibility, witnesses)
        })
        .fold((BTreeSet::new(), BTreeSet::new()), |mut acc, (vis, witnesses)| {
            // Split witnesses into sets based on their visibility.
            if *vis == Visibility::Public {
                for witness in witnesses {
                    acc.0.insert(witness);
                }
            } else {
                for witness in witnesses {
                    acc.1.insert(witness);
                }
            }
            (acc.0, acc.1)
        })
}

pub fn create_plonky2_circuit(
    program: Program,
    options: &SsaEvaluatorOptions,
    parameter_names: Vec<String>,
    file_map: &FileMap,
    create_debug_trace_list: bool,
) -> Result<Plonky2Circuit, RuntimeError> {
    optimize_into_plonky2(program, options, parameter_names, file_map, create_debug_trace_list)
}

// This is just a convenience object to bundle the ssa with `print_ssa_passes` for debug printing.
struct SsaBuilder {
    ssa: Ssa,
    print_ssa_passes: bool,
    print_codegen_timings: bool,
}

impl SsaBuilder {
    fn new(
        program: Program,
        print_ssa_passes: bool,
        force_brillig_runtime: bool,
        print_codegen_timings: bool,
        emit_ssa: &Option<PathBuf>,
    ) -> Result<SsaBuilder, RuntimeError> {
        let ssa = ssa_gen::generate_ssa(program, force_brillig_runtime)?;
        if let Some(emit_ssa) = emit_ssa {
            let mut emit_ssa_dir = emit_ssa.clone();
            // We expect the full package artifact path to be passed in here,
            // and attempt to create the target directory if it does not exist.
            emit_ssa_dir.pop();
            create_named_dir(emit_ssa_dir.as_ref(), "target");
            let ssa_path = emit_ssa.with_extension("ssa.json");
            write_to_file(&serde_json::to_vec(&ssa).unwrap(), &ssa_path);
        }
        Ok(SsaBuilder { print_ssa_passes, print_codegen_timings, ssa }.print("Initial SSA:"))
    }

    fn finish(self) -> Ssa {
        self.ssa
    }

    /// Runs the given SSA pass and prints the SSA afterward if `print_ssa_passes` is true.
    fn run_pass<F>(mut self, pass: F, msg: &str) -> Self
    where
        F: FnOnce(Ssa) -> Ssa,
    {
        self.ssa = time(msg, self.print_codegen_timings, || pass(self.ssa));
        self.print(msg)
    }

    /// The same as `run_pass` but for passes that may fail
    fn try_run_pass(
        mut self,
        pass: fn(Ssa) -> Result<Ssa, RuntimeError>,
        msg: &str,
    ) -> Result<Self, RuntimeError> {
        self.ssa = time(msg, self.print_codegen_timings, || pass(self.ssa))?;
        Ok(self.print(msg))
    }

    fn print(mut self, msg: &str) -> Self {
        if self.print_ssa_passes {
            self.ssa.normalize_ids();
            println!("{msg}\n{}", self.ssa);
        }
        self
    }
}

fn create_named_dir(named_dir: &Path, name: &str) -> PathBuf {
    std::fs::create_dir_all(named_dir)
        .unwrap_or_else(|_| panic!("could not create the `{name}` directory"));

    PathBuf::from(named_dir)
}

fn write_to_file(bytes: &[u8], path: &Path) {
    let display = path.display();

    let mut file = match File::create(path) {
        Err(why) => panic!("couldn't create {display}: {why}"),
        Ok(file) => file,
    };

    if let Err(why) = file.write_all(bytes) {
        panic!("couldn't write to {display}: {why}");
    }
}<|MERGE_RESOLUTION|>--- conflicted
+++ resolved
@@ -37,15 +37,10 @@
 use ssa_gen::Ssa;
 use tracing::{span, Level};
 
-<<<<<<< HEAD
 use self::{
-    acir_gen::{Artifacts, GeneratedAcir},
     plonky2_gen::{Builder, Plonky2Circuit},
-    ssa_gen::Ssa,
 };
-=======
 use crate::acir::{Artifacts, GeneratedAcir};
->>>>>>> 4cd0c1e6
 
 mod checks;
 pub(super) mod function_builder;
