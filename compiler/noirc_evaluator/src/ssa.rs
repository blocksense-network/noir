//! SSA stands for Single Static Assignment
//! The IR presented in this module will already
//! be in SSA form and will be used to apply
//! conventional optimizations like Common Subexpression
//! elimination and constant folding.
//!
//! This module heavily borrows from Cranelift

use std::{
    collections::{BTreeMap, BTreeSet},
    fs::File,
    io::Write,
    path::{Path, PathBuf},
};

use crate::{
    acir::ssa::Artifacts,
    brillig::BrilligOptions,
    errors::{RuntimeError, SsaReport},
};
use acvm::{
    FieldElement,
    acir::{
        circuit::{
            Circuit, ErrorSelector, ExpressionWidth, Program as AcirProgram, PublicInputs,
            brillig::BrilligBytecode,
        },
        native_types::Witness,
    },
};

use ir::instruction::ErrorType;
use noirc_errors::debug_info::{DebugFunctions, DebugInfo, DebugTypes, DebugVariables};

use noirc_frontend::shared::Visibility;
use noirc_frontend::{hir_def::function::FunctionSignature, monomorphization::ast::Program};
use ssa_gen::Ssa;
use tracing::{Level, span};

use crate::acir::GeneratedAcir;

mod checks;
pub(super) mod function_builder;
pub mod ir;
pub(crate) mod opt;
#[cfg(test)]
pub(crate) mod parser;
pub mod ssa_gen;

#[derive(Debug, Clone)]
pub enum SsaLogging {
    None,
    All,
    Contains(String),
}

#[derive(Debug, Clone)]
<<<<<<< HEAD
pub enum OptimizationLevel {
    Debug, // optimizations that don't change the control-flow
    All,   // all available optimizations
}

=======
>>>>>>> f1b10dc4
pub struct SsaEvaluatorOptions {
    /// Emit debug information for the intermediate SSA IR
    pub ssa_logging: SsaLogging,

    /// How much to optimize the IR
    pub optimization_level: OptimizationLevel,

    /// Options affecting Brillig code generation.
    pub brillig_options: BrilligOptions,

    /// Pretty print benchmark times of each code generation pass
    pub print_codegen_timings: bool,

    /// Width of expressions to be used for ACIR
    pub expression_width: ExpressionWidth,

    /// Dump the unoptimized SSA to the supplied path if it exists
    pub emit_ssa: Option<PathBuf>,

    /// Skip the check for under constrained values
    pub skip_underconstrained_check: bool,

    /// Skip the missing Brillig call constraints check
    pub skip_brillig_constraints_check: bool,

    /// Enable the lookback feature of the Brillig call constraints
    /// check (prevents some rare false positives, leads to a slowdown
    /// on large rollout functions)
    pub enable_brillig_constraints_check_lookback: bool,

    /// The higher the value, the more inlined Brillig functions will be.
    pub inliner_aggressiveness: i64,

    /// Maximum accepted percentage increase in the Brillig bytecode size after unrolling loops.
    /// When `None` the size increase check is skipped altogether and any decrease in the SSA
    /// instruction count is accepted.
    pub max_bytecode_increase_percent: Option<i32>,
}

pub(crate) struct ArtifactsAndWarnings(Artifacts, Vec<SsaReport>);

/// Optimize the given program by converting it into SSA
/// form and performing optimizations there. When finished,
/// convert the final SSA into an ACIR program and return it.
/// An ACIR program is made up of both ACIR functions
/// and Brillig functions for unconstrained execution.
pub(crate) fn optimize_into_acir(
    program: Program,
    options: &SsaEvaluatorOptions,
) -> Result<ArtifactsAndWarnings, RuntimeError> {
    let ssa_gen_span = span!(Level::TRACE, "ssa_generation");
    let ssa_gen_span_guard = ssa_gen_span.enter();
    let builder = SsaBuilder::new(
        program,
        options.ssa_logging.clone(),
        options.print_codegen_timings,
        &options.emit_ssa,
    )?;

    let mut ssa = match options.optimization_level {
        OptimizationLevel::Debug => optimize_for_debug(builder, options),
        OptimizationLevel::All => optimize_all(builder, options),
    }?;

    let mut ssa_level_warnings = vec![];

    drop(ssa_gen_span_guard);

    let used_globals_map = std::mem::take(&mut ssa.used_globals);
    let brillig = time("SSA to Brillig", options.print_codegen_timings, || {
        ssa.to_brillig_with_globals(&options.brillig_options, used_globals_map)
    });

    let ssa_gen_span = span!(Level::TRACE, "ssa_generation");
    let ssa_gen_span_guard = ssa_gen_span.enter();

    let mut ssa = SsaBuilder {
        ssa,
        ssa_logging: options.ssa_logging.clone(),
        print_codegen_timings: options.print_codegen_timings,
    }
    .run_pass(|ssa| ssa.fold_constants_with_brillig(&brillig), "Inlining Brillig Calls Inlining")
    // It could happen that we inlined all calls to a given brillig function.
    // In that case it's unused so we can remove it. This is what we check next.
    .run_pass(Ssa::remove_unreachable_functions, "Removing Unreachable Functions (4th)")
    .run_pass(Ssa::dead_instruction_elimination_acir, "Dead Instruction Elimination (3rd)")
    .finish();

    if !options.skip_underconstrained_check {
        ssa_level_warnings.extend(time(
            "After Check for Underconstrained Values",
            options.print_codegen_timings,
            || ssa.check_for_underconstrained_values(),
        ));
    }

    if !options.skip_brillig_constraints_check {
        ssa_level_warnings.extend(time(
            "After Check for Missing Brillig Call Constraints",
            options.print_codegen_timings,
            || {
                ssa.check_for_missing_brillig_constraints(
                    options.enable_brillig_constraints_check_lookback,
                )
            },
        ));
    };

    drop(ssa_gen_span_guard);

    let artifacts = time("SSA to ACIR", options.print_codegen_timings, || {
        ssa.into_acir(&brillig, &options.brillig_options, options.expression_width)
    })?;

    Ok(ArtifactsAndWarnings(artifacts, ssa_level_warnings))
}

/// Run all SSA passes.
fn optimize_all(builder: SsaBuilder, options: &SsaEvaluatorOptions) -> Result<Ssa, RuntimeError> {
    Ok(builder
        .run_pass(Ssa::remove_unreachable_functions, "Removing Unreachable Functions (1st)")
        .run_pass(Ssa::defunctionalize, "Defunctionalization")
        .run_pass(Ssa::inline_simple_functions, "Inlining simple functions")
        // BUG: Enabling this mem2reg causes an integration test failure in aztec-package; see:
        // https://github.com/AztecProtocol/aztec-packages/pull/11294#issuecomment-2622809518
        //.run_pass(Ssa::mem2reg, "Mem2Reg (1st)")
        .run_pass(Ssa::remove_paired_rc, "Removing Paired rc_inc & rc_decs")
        .run_pass(
            |ssa| ssa.preprocess_functions(options.inliner_aggressiveness),
            "Preprocessing Functions",
        )
        .run_pass(|ssa| ssa.inline_functions(options.inliner_aggressiveness), "Inlining (1st)")
        // Run mem2reg with the CFG separated into blocks
        .run_pass(Ssa::mem2reg, "Mem2Reg (2nd)")
        .run_pass(Ssa::simplify_cfg, "Simplifying (1st)")
        .run_pass(Ssa::as_slice_optimization, "`as_slice` optimization")
        .run_pass(Ssa::remove_unreachable_functions, "Removing Unreachable Functions (2nd)")
        .try_run_pass(
            Ssa::evaluate_static_assert_and_assert_constant,
            "`static_assert` and `assert_constant`",
        )?
        .run_pass(Ssa::purity_analysis, "Purity Analysis")
        .run_pass(Ssa::loop_invariant_code_motion, "Loop Invariant Code Motion")
        .try_run_pass(
            |ssa| ssa.unroll_loops_iteratively(options.max_bytecode_increase_percent),
            "Unrolling",
        )?
        .run_pass(Ssa::simplify_cfg, "Simplifying (2nd)")
        .run_pass(Ssa::mem2reg, "Mem2Reg (3rd)")
        .run_pass(Ssa::flatten_cfg, "Flattening")
        .run_pass(Ssa::remove_bit_shifts, "Removing Bit Shifts")
        // Run mem2reg once more with the flattened CFG to catch any remaining loads/stores
        .run_pass(Ssa::mem2reg, "Mem2Reg (4th)")
        // Run the inlining pass again to handle functions with `InlineType::NoPredicates`.
        // Before flattening is run, we treat functions marked with the `InlineType::NoPredicates` as an entry point.
        // This pass must come immediately following `mem2reg` as the succeeding passes
        // may create an SSA which inlining fails to handle.
        .run_pass(
            |ssa| ssa.inline_functions_with_no_predicates(options.inliner_aggressiveness),
            "Inlining (2nd)",
        )
        .run_pass(Ssa::remove_if_else, "Remove IfElse")
        .run_pass(Ssa::purity_analysis, "Purity Analysis (2nd)")
        .run_pass(Ssa::fold_constants, "Constant Folding")
        .run_pass(Ssa::flatten_basic_conditionals, "Simplify conditionals for unconstrained")
        .run_pass(Ssa::remove_enable_side_effects, "EnableSideEffectsIf removal")
        .run_pass(Ssa::fold_constants_using_constraints, "Constraint Folding")
        .run_pass(Ssa::make_constrain_not_equal_instructions, "Adding constrain not equal")
        .run_pass(Ssa::check_u128_mul_overflow, "Check u128 mul overflow")
        .run_pass(Ssa::dead_instruction_elimination, "Dead Instruction Elimination (1st)")
        .run_pass(Ssa::simplify_cfg, "Simplifying (3rd):")
        .run_pass(Ssa::array_set_optimization, "Array Set Optimizations")
        // The Brillig globals pass expected that we have the used globals map set for each function.
        // The used globals map is determined during DIE, so we should duplicate entry points before a DIE pass run.
        .run_pass(Ssa::brillig_entry_point_analysis, "Brillig Entry Point Analysis")
        // Remove any potentially unnecessary duplication from the Brillig entry point analysis.
        .run_pass(Ssa::remove_unreachable_functions, "Removing Unreachable Functions (3rd)")
        .run_pass(Ssa::remove_truncate_after_range_check, "Removing Truncate after RangeCheck")
        // This pass makes transformations specific to Brillig generation.
        // It must be the last pass to either alter or add new instructions before Brillig generation,
        // as other semantics in the compiler can potentially break (e.g. inserting instructions).
        // We can safely place the pass before DIE as that pass only removes instructions.
        // We also need DIE's tracking of used globals in case the array get transformations
        // end up using an existing constant from the globals space.
        .run_pass(Ssa::brillig_array_gets, "Brillig Array Get Optimizations")
        .run_pass(Ssa::dead_instruction_elimination, "Dead Instruction Elimination (2nd)")
        .finish())
}

/// Run SSA passes that don't change the control-flow, so that debug follows natural flow of source
/// program.
fn optimize_for_debug(
    builder: SsaBuilder,
    _options: &SsaEvaluatorOptions,
) -> Result<Ssa, RuntimeError> {
    Ok(builder
        .run_pass(Ssa::remove_unreachable_functions, "Removing Unreachable Functions (1st)")
        // .run_pass(Ssa::defunctionalize, "Defunctionalization")
        // .run_pass(Ssa::inline_simple_functions, "Inlining simple functions")
        // BUG: Enabling this mem2reg causes an integration test failure in aztec-package; see:
        // https://github.com/AztecProtocol/aztec-packages/pull/11294#issuecomment-2622809518
        //.run_pass(Ssa::mem2reg, "Mem2Reg (1st)")
        .run_pass(Ssa::remove_paired_rc, "Removing Paired rc_inc & rc_decs")
        // .run_pass(
        // |ssa| ssa.preprocess_functions(options.inliner_aggressiveness),
        // "Preprocessing Functions",
        // )
        // .run_pass(|ssa| ssa.inline_functions(options.inliner_aggressiveness), "Inlining (1st)")
        // Run mem2reg with the CFG separated into blocks
        .run_pass(Ssa::mem2reg, "Mem2Reg (2nd)")
        // .run_pass(Ssa::simplify_cfg, "Simplifying (1st)")
        .run_pass(Ssa::as_slice_optimization, "`as_slice` optimization")
        .run_pass(Ssa::remove_unreachable_functions, "Removing Unreachable Functions (2nd)")
        .try_run_pass(
            Ssa::evaluate_static_assert_and_assert_constant,
            "`static_assert` and `assert_constant`",
        )?
        .run_pass(Ssa::purity_analysis, "Purity Analysis")
        // .run_pass(Ssa::loop_invariant_code_motion, "Loop Invariant Code Motion")
        // .try_run_pass(
        // |ssa| ssa.unroll_loops_iteratively(options.max_bytecode_increase_percent),
        // "Unrolling",
        // )?
        .run_pass(Ssa::simplify_cfg, "Simplifying (2nd)")
        .run_pass(Ssa::mem2reg, "Mem2Reg (3rd)")
        // .run_pass(Ssa::flatten_cfg, "Flattening")
        .run_pass(Ssa::remove_bit_shifts, "Removing Bit Shifts")
        // Run mem2reg once more with the flattened CFG to catch any remaining loads/stores
        .run_pass(Ssa::mem2reg, "Mem2Reg (4th)")
        // Run the inlining pass again to handle functions with `InlineType::NoPredicates`.
        // Before flattening is run, we treat functions marked with the `InlineType::NoPredicates` as an entry point.
        // This pass must come immediately following `mem2reg` as the succeeding passes
        // may create an SSA which inlining fails to handle.
        // .run_pass(
        // |ssa| ssa.inline_functions_with_no_predicates(options.inliner_aggressiveness),
        // "Inlining (2nd)",
        // )
        // .run_pass(Ssa::remove_if_else, "Remove IfElse")
        .run_pass(Ssa::purity_analysis, "Purity Analysis (2nd)")
        // .run_pass(Ssa::fold_constants, "Constant Folding")
        .run_pass(Ssa::remove_enable_side_effects, "EnableSideEffectsIf removal")
        // .run_pass(Ssa::fold_constants_using_constraints, "Constraint Folding")
        .run_pass(Ssa::make_constrain_not_equal_instructions, "Adding constrain not equal")
        .run_pass(Ssa::dead_instruction_elimination, "Dead Instruction Elimination (1st)")
        // .run_pass(Ssa::simplify_cfg, "Simplifying (3rd):")
        .run_pass(Ssa::array_set_optimization, "Array Set Optimizations")
        .run_pass(Ssa::brillig_array_gets, "Brillig Array Get Optimizations")
        .run_pass(Ssa::dead_instruction_elimination, "Dead Instruction Elimination (2nd)")
        .finish())
}

// Helper to time SSA passes
fn time<T>(name: &str, print_timings: bool, f: impl FnOnce() -> T) -> T {
    let start_time = chrono::Utc::now().time();
    let result = f();

    if print_timings {
        let end_time = chrono::Utc::now().time();
        println!("{name}: {} ms", (end_time - start_time).num_milliseconds());
    }

    result
}

#[derive(Default)]
pub struct SsaProgramArtifact {
    pub program: AcirProgram<FieldElement>,
    pub debug: Vec<DebugInfo>,
    pub warnings: Vec<SsaReport>,
    pub main_input_witnesses: Vec<Witness>,
    pub main_return_witnesses: Vec<Witness>,
    pub names: Vec<String>,
    pub brillig_names: Vec<String>,
    pub error_types: BTreeMap<ErrorSelector, ErrorType>,
}

impl SsaProgramArtifact {
    fn new(
        unconstrained_functions: Vec<BrilligBytecode<FieldElement>>,
        error_types: BTreeMap<ErrorSelector, ErrorType>,
    ) -> Self {
        let program = AcirProgram { functions: Vec::default(), unconstrained_functions };
        Self {
            program,
            debug: Vec::default(),
            warnings: Vec::default(),
            main_input_witnesses: Vec::default(),
            main_return_witnesses: Vec::default(),
            names: Vec::default(),
            brillig_names: Vec::default(),
            error_types,
        }
    }

    fn add_circuit(&mut self, mut circuit_artifact: SsaCircuitArtifact, is_main: bool) {
        self.program.functions.push(circuit_artifact.circuit);
        self.debug.push(circuit_artifact.debug_info);
        self.warnings.append(&mut circuit_artifact.warnings);
        if is_main {
            self.main_input_witnesses = circuit_artifact.input_witnesses;
            self.main_return_witnesses = circuit_artifact.return_witnesses;
        }
        self.names.push(circuit_artifact.name);
        // Acir and brillig both generate new error types, so we need to merge them
        // With the ones found during ssa generation.
        self.error_types.extend(circuit_artifact.error_types);
    }

    fn add_warnings(&mut self, mut warnings: Vec<SsaReport>) {
        self.warnings.append(&mut warnings);
    }
}

/// Compiles the [`Program`] into [`ACIR`][acvm::acir::circuit::Program].
///
/// The output ACIR is backend-agnostic and so must go through a transformation pass before usage in proof generation.
#[tracing::instrument(level = "trace", skip_all)]
pub fn create_program(
    program: Program,
    options: &SsaEvaluatorOptions,
) -> Result<SsaProgramArtifact, RuntimeError> {
    let debug_variables = program.debug_variables.clone();
    let debug_types = program.debug_types.clone();
    let debug_functions = program.debug_functions.clone();

    let func_sigs = program.function_signatures.clone();

    let ArtifactsAndWarnings(
        (mut generated_acirs, generated_brillig, brillig_function_names, error_types),
        ssa_level_warnings,
    ) = optimize_into_acir(program, options)?;

    assert_eq!(
        generated_acirs.len(),
        func_sigs.len(),
        "The generated ACIRs should match the supplied function signatures"
    );

    let mut error_types: BTreeMap<_, _> = error_types
        .into_iter()
        .map(|(selector, hir_type)| (selector, ErrorType::Dynamic(hir_type)))
        .collect();

    for acir in &mut generated_acirs {
        error_types.append(&mut acir.error_types);
    }

    let mut program_artifact = SsaProgramArtifact::new(generated_brillig, error_types);

    // Add warnings collected at the Ssa stage
    program_artifact.add_warnings(ssa_level_warnings);
    // For setting up the ABI we need separately specify main's input and return witnesses
    let mut is_main = true;
    for (acir, func_sig) in generated_acirs.into_iter().zip(func_sigs) {
        let circuit_artifact = convert_generated_acir_into_circuit(
            acir,
            func_sig,
            // TODO: get rid of these clones
            debug_variables.clone(),
            debug_functions.clone(),
            debug_types.clone(),
        );
        program_artifact.add_circuit(circuit_artifact, is_main);
        is_main = false;
    }
    program_artifact.brillig_names = brillig_function_names;

    Ok(program_artifact)
}

pub struct SsaCircuitArtifact {
    name: String,
    circuit: Circuit<FieldElement>,
    debug_info: DebugInfo,
    warnings: Vec<SsaReport>,
    input_witnesses: Vec<Witness>,
    return_witnesses: Vec<Witness>,
    error_types: BTreeMap<ErrorSelector, ErrorType>,
}

fn convert_generated_acir_into_circuit(
    mut generated_acir: GeneratedAcir<FieldElement>,
    func_sig: FunctionSignature,
    debug_variables: DebugVariables,
    debug_functions: DebugFunctions,
    debug_types: DebugTypes,
) -> SsaCircuitArtifact {
    let opcodes = generated_acir.take_opcodes();
    let current_witness_index = generated_acir.current_witness_index().0;
    let GeneratedAcir {
        return_witnesses,
        locations,
        brillig_locations,
        input_witnesses,
        assertion_payloads: assert_messages,
        warnings,
        name,
        brillig_procedure_locs,
        ..
    } = generated_acir;

    let (public_parameter_witnesses, private_parameters) =
        split_public_and_private_inputs(&func_sig, &input_witnesses);

    let public_parameters = PublicInputs(public_parameter_witnesses);
    let return_values = PublicInputs(return_witnesses.iter().copied().collect());

    let circuit = Circuit {
        current_witness_index,
        expression_width: ExpressionWidth::Unbounded,
        opcodes,
        private_parameters,
        public_parameters,
        return_values,
        assert_messages: assert_messages.into_iter().collect(),
    };

    // This converts each im::Vector in the BTreeMap to a Vec
    let locations = locations
        .into_iter()
        .map(|(index, locations)| (index, locations.into_iter().collect()))
        .collect();

    let brillig_locations = brillig_locations
        .into_iter()
        .map(|(function_index, locations)| {
            let locations = locations
                .into_iter()
                .map(|(index, locations)| (index, locations.into_iter().collect()))
                .collect();
            (function_index, locations)
        })
        .collect();

    let mut debug_info = DebugInfo::new(
        locations,
        brillig_locations,
        debug_variables,
        debug_functions,
        debug_types,
        brillig_procedure_locs,
    );

    // Perform any ACIR-level optimizations
    let (optimized_circuit, transformation_map) = acvm::compiler::optimize(circuit);
    debug_info.update_acir(transformation_map);

    SsaCircuitArtifact {
        name,
        circuit: optimized_circuit,
        debug_info,
        warnings,
        input_witnesses,
        return_witnesses,
        error_types: generated_acir.error_types,
    }
}

// Takes each function argument and partitions the circuit's inputs witnesses according to its visibility.
fn split_public_and_private_inputs(
    func_sig: &FunctionSignature,
    input_witnesses: &[Witness],
) -> (BTreeSet<Witness>, BTreeSet<Witness>) {
    let mut idx = 0_usize;
    if input_witnesses.is_empty() {
        return (BTreeSet::new(), BTreeSet::new());
    }

    func_sig
        .0
        .iter()
        .map(|(pattern, typ, visibility)| {
            let num_field_elements_needed = typ.field_count(&pattern.location()) as usize;
            let witnesses = input_witnesses[idx..idx + num_field_elements_needed].to_vec();
            idx += num_field_elements_needed;
            (visibility, witnesses)
        })
        .fold((BTreeSet::new(), BTreeSet::new()), |mut acc, (vis, witnesses)| {
            // Split witnesses into sets based on their visibility.
            if *vis == Visibility::Public {
                for witness in witnesses {
                    acc.0.insert(witness);
                }
            } else {
                for witness in witnesses {
                    acc.1.insert(witness);
                }
            }
            (acc.0, acc.1)
        })
}

// This is just a convenience object to bundle the ssa with `print_ssa_passes` for debug printing.
struct SsaBuilder {
    ssa: Ssa,
    ssa_logging: SsaLogging,
    print_codegen_timings: bool,
}

impl SsaBuilder {
    fn new(
        program: Program,
        ssa_logging: SsaLogging,
        print_codegen_timings: bool,
        emit_ssa: &Option<PathBuf>,
    ) -> Result<SsaBuilder, RuntimeError> {
        let ssa = ssa_gen::generate_ssa(program)?;
        if let Some(emit_ssa) = emit_ssa {
            let mut emit_ssa_dir = emit_ssa.clone();
            // We expect the full package artifact path to be passed in here,
            // and attempt to create the target directory if it does not exist.
            emit_ssa_dir.pop();
            create_named_dir(emit_ssa_dir.as_ref(), "target");
            let ssa_path = emit_ssa.with_extension("ssa.json");
            write_to_file(&serde_json::to_vec(&ssa).unwrap(), &ssa_path);
        }
        Ok(SsaBuilder { ssa_logging, print_codegen_timings, ssa }.print("Initial SSA"))
    }

    fn finish(self) -> Ssa {
        self.ssa.generate_entry_point_index()
    }

    /// Runs the given SSA pass and prints the SSA afterward if `print_ssa_passes` is true.
    fn run_pass<F>(mut self, pass: F, msg: &str) -> Self
    where
        F: FnOnce(Ssa) -> Ssa,
    {
        self.ssa = time(msg, self.print_codegen_timings, || pass(self.ssa));
        self.print(msg)
    }

    /// The same as `run_pass` but for passes that may fail
    fn try_run_pass<F>(mut self, pass: F, msg: &str) -> Result<Self, RuntimeError>
    where
        F: FnOnce(Ssa) -> Result<Ssa, RuntimeError>,
    {
        self.ssa = time(msg, self.print_codegen_timings, || pass(self.ssa))?;
        Ok(self.print(msg))
    }

    fn print(mut self, msg: &str) -> Self {
        // Always normalize if we are going to print at least one of the passes
        if !matches!(self.ssa_logging, SsaLogging::None) {
            self.ssa.normalize_ids();
        }

        let print_ssa_pass = match &self.ssa_logging {
            SsaLogging::None => false,
            SsaLogging::All => true,
            SsaLogging::Contains(string) => {
                let string = string.to_lowercase();
                let string = string.strip_prefix("after ").unwrap_or(&string);
                let string = string.strip_suffix(':').unwrap_or(string);
                msg.to_lowercase().contains(string)
            }
        };
        if print_ssa_pass {
            println!("After {msg}:\n{}", self.ssa);
        }
        self
    }
}

fn create_named_dir(named_dir: &Path, name: &str) -> PathBuf {
    std::fs::create_dir_all(named_dir)
        .unwrap_or_else(|_| panic!("could not create the `{name}` directory"));

    PathBuf::from(named_dir)
}

fn write_to_file(bytes: &[u8], path: &Path) {
    let display = path.display();

    let mut file = match File::create(path) {
        Err(why) => panic!("couldn't create {display}: {why}"),
        Ok(file) => file,
    };

    if let Err(why) = file.write_all(bytes) {
        panic!("couldn't write to {display}: {why}");
    }
}<|MERGE_RESOLUTION|>--- conflicted
+++ resolved
@@ -55,14 +55,11 @@
 }
 
 #[derive(Debug, Clone)]
-<<<<<<< HEAD
 pub enum OptimizationLevel {
     Debug, // optimizations that don't change the control-flow
     All,   // all available optimizations
 }
 
-=======
->>>>>>> f1b10dc4
 pub struct SsaEvaluatorOptions {
     /// Emit debug information for the intermediate SSA IR
     pub ssa_logging: SsaLogging,
