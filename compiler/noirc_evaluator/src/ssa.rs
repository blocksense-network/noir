//! SSA stands for Single Static Assignment
//! The IR presented in this module will already
//! be in SSA form and will be used to apply
//! conventional optimizations like Common Subexpression
//! elimination and constant folding.
//!
//! This module heavily borrows from Cranelift

use std::{
    collections::{BTreeMap, BTreeSet, HashMap},
    fs::File,
    io::Write,
    path::{Path, PathBuf},
};

use crate::{
    acir::ssa::Artifacts,
    brillig::{Brillig, BrilligOptions},
    errors::{RuntimeError, SsaReport},
};
use acvm::{
    FieldElement,
    acir::{
        circuit::{
            Circuit, ErrorSelector, ExpressionWidth, Program as AcirProgram, PublicInputs,
            brillig::BrilligBytecode,
        },
        native_types::Witness,
    },
};

use fm::FileMap;
use ir::instruction::ErrorType;
use noirc_errors::debug_info::{DebugFunctions, DebugInfo, DebugTypes, DebugVariables};

use noirc_frontend::shared::Visibility;
use noirc_frontend::{hir_def::function::FunctionSignature, monomorphization::ast::Program};
use ssa_gen::Ssa;
use tracing::{Level, span};

use self::plonky2_gen::{Builder, Plonky2Circuit};
use crate::acir::GeneratedAcir;

mod checks;
pub(super) mod function_builder;
pub mod ir;
pub(crate) mod opt;
#[cfg(test)]
pub(crate) mod parser;
pub mod plonky2_gen;
pub mod ssa_gen;

#[derive(Debug, Clone)]
pub enum SsaLogging {
    None,
    All,
    Contains(String),
}

#[derive(Debug, Clone)]
pub enum OptimizationLevel {
    Debug, // optimizations that don't change the control-flow
    All,   // all available optimizations
}

pub struct SsaEvaluatorOptions {
    /// Emit debug information for the intermediate SSA IR
    pub ssa_logging: SsaLogging,

    /// How much to optimize the IR
    pub optimization_level: OptimizationLevel,

    /// Options affecting Brillig code generation.
    pub brillig_options: BrilligOptions,

    /// Pretty print benchmark times of each code generation pass
    pub print_codegen_timings: bool,

    /// Width of expressions to be used for ACIR
    pub expression_width: ExpressionWidth,

    /// Dump the unoptimized SSA to the supplied path if it exists
    pub emit_ssa: Option<PathBuf>,

    /// Print abstract assembly-like representation of the plonky2 high-level operations used to
    /// represent the program.
    pub show_plonky2: bool,

    /// If specified, write the abstract assembly-like representation of the plonky2 high-level
    /// operations used to represent the program in the given file.
    pub plonky2_print_file: Option<String>,

    /// Skip the check for under constrained values
    pub skip_underconstrained_check: bool,

    /// Skip the missing Brillig call constraints check
    pub skip_brillig_constraints_check: bool,

    /// Enable the lookback feature of the Brillig call constraints
    /// check (prevents some rare false positives, leads to a slowdown
    /// on large rollout functions)
    pub enable_brillig_constraints_check_lookback: bool,

    /// The higher the value, the more inlined Brillig functions will be.
    pub inliner_aggressiveness: i64,

    /// Maximum accepted percentage increase in the Brillig bytecode size after unrolling loops.
    /// When `None` the size increase check is skipped altogether and any decrease in the SSA
    /// instruction count is accepted.
    pub max_bytecode_increase_percent: Option<i32>,
}

/// An SSA pass reified as a construct we can put into a list,
/// which facilitates equivalence testing between different
/// stages of the processing pipeline.
pub struct SsaPass<'a> {
    msg: &'static str,
    run: Box<dyn Fn(Ssa) -> Result<Ssa, RuntimeError> + 'a>,
}

impl<'a> SsaPass<'a> {
    pub(crate) fn new<F>(f: F, msg: &'static str) -> Self
    where
        F: Fn(Ssa) -> Ssa + 'a,
    {
        Self::new_try(move |ssa| Ok(f(ssa)), msg)
    }

    pub(crate) fn new_try<F>(f: F, msg: &'static str) -> Self
    where
        F: Fn(Ssa) -> Result<Ssa, RuntimeError> + 'a,
    {
        Self { msg, run: Box::new(f) }
    }
}

pub(crate) struct ArtifactsAndWarnings(Artifacts, Vec<SsaReport>);

/// The default SSA optimization pipeline.
///
/// After these passes everything is ready for execution, which is
/// something we take can advantage of in the [secondary_passes].
pub fn primary_passes(options: &SsaEvaluatorOptions) -> Vec<SsaPass> {
    vec![
        SsaPass::new(Ssa::remove_unreachable_functions, "Removing Unreachable Functions"),
        SsaPass::new(Ssa::defunctionalize, "Defunctionalization"),
        SsaPass::new(Ssa::inline_simple_functions, "Inlining simple functions"),
        // BUG: Enabling this mem2reg causes an integration test failure in aztec-package; see:
        // https://github.com/AztecProtocol/aztec-packages/pull/11294#issuecomment-2622809518
        //SsaPass::new(Ssa::mem2reg, "Mem2Reg (1st)"),
        SsaPass::new(Ssa::remove_paired_rc, "Removing Paired rc_inc & rc_decs"),
        SsaPass::new(
            move |ssa| ssa.preprocess_functions(options.inliner_aggressiveness),
            "Preprocessing Functions",
        ),
        SsaPass::new(move |ssa| ssa.inline_functions(options.inliner_aggressiveness), "Inlining"),
        // Run mem2reg with the CFG separated into blocks
        SsaPass::new(Ssa::mem2reg, "Mem2Reg"),
        SsaPass::new(Ssa::simplify_cfg, "Simplifying"),
        SsaPass::new(Ssa::as_slice_optimization, "`as_slice` optimization"),
        SsaPass::new(Ssa::remove_unreachable_functions, "Removing Unreachable Functions"),
        SsaPass::new_try(
            Ssa::evaluate_static_assert_and_assert_constant,
            "`static_assert` and `assert_constant`",
        ),
        SsaPass::new(Ssa::purity_analysis, "Purity Analysis"),
        SsaPass::new(Ssa::loop_invariant_code_motion, "Loop Invariant Code Motion"),
        SsaPass::new_try(
            move |ssa| ssa.unroll_loops_iteratively(options.max_bytecode_increase_percent),
            "Unrolling",
        ),
        SsaPass::new(Ssa::simplify_cfg, "Simplifying"),
        SsaPass::new(Ssa::mem2reg, "Mem2Reg"),
        SsaPass::new(Ssa::flatten_cfg, "Flattening"),
        SsaPass::new(Ssa::remove_bit_shifts, "Removing Bit Shifts"),
        // Run mem2reg once more with the flattened CFG to catch any remaining loads/stores
        SsaPass::new(Ssa::mem2reg, "Mem2Reg"),
        // Run the inlining pass again to handle functions with `InlineType::NoPredicates`.
        // Before flattening is run, we treat functions marked with the `InlineType::NoPredicates` as an entry point.
        // This pass must come immediately following `mem2reg` as the succeeding passes
        // may create an SSA which inlining fails to handle.
        SsaPass::new(
            move |ssa| ssa.inline_functions_with_no_predicates(options.inliner_aggressiveness),
            "Inlining",
        ),
        SsaPass::new(Ssa::remove_if_else, "Remove IfElse"),
        SsaPass::new(Ssa::purity_analysis, "Purity Analysis"),
        SsaPass::new(Ssa::fold_constants, "Constant Folding"),
        SsaPass::new(Ssa::flatten_basic_conditionals, "Simplify conditionals for unconstrained"),
        SsaPass::new(Ssa::remove_enable_side_effects, "EnableSideEffectsIf removal"),
        SsaPass::new(Ssa::fold_constants_using_constraints, "Constraint Folding"),
        SsaPass::new(Ssa::make_constrain_not_equal_instructions, "Adding constrain not equal"),
        SsaPass::new(Ssa::check_u128_mul_overflow, "Check u128 mul overflow"),
        SsaPass::new(Ssa::dead_instruction_elimination, "Dead Instruction Elimination"),
        SsaPass::new(Ssa::simplify_cfg, "Simplifying"),
        SsaPass::new(Ssa::array_set_optimization, "Array Set Optimizations"),
        // The Brillig globals pass expected that we have the used globals map set for each function.
        // The used globals map is determined during DIE, so we should duplicate entry points before a DIE pass run.
        SsaPass::new(Ssa::brillig_entry_point_analysis, "Brillig Entry Point Analysis"),
        // Remove any potentially unnecessary duplication from the Brillig entry point analysis.
        SsaPass::new(Ssa::remove_unreachable_functions, "Removing Unreachable Functions"),
        SsaPass::new(Ssa::remove_truncate_after_range_check, "Removing Truncate after RangeCheck"),
        // This pass makes transformations specific to Brillig generation.
        // It must be the last pass to either alter or add new instructions before Brillig generation,
        // as other semantics in the compiler can potentially break (e.g. inserting instructions).
        // We can safely place the pass before DIE as that pass only removes instructions.
        // We also need DIE's tracking of used globals in case the array get transformations
        // end up using an existing constant from the globals space.
        SsaPass::new(Ssa::brillig_array_gets, "Brillig Array Get Optimizations"),
        SsaPass::new(Ssa::dead_instruction_elimination, "Dead Instruction Elimination"),
    ]
}

/// The second SSA pipeline, in which we take the Brillig functions compiled after
/// the primary pipeline, and execute the ones with all-constant arguments,
/// to replace the calls with the return value.
pub fn secondary_passes(brillig: &Brillig) -> Vec<SsaPass> {
    vec![
        SsaPass::new(move |ssa| ssa.fold_constants_with_brillig(brillig), "Inlining Brillig Calls"),
        // It could happen that we inlined all calls to a given brillig function.
        // In that case it's unused so we can remove it. This is what we check next.
        SsaPass::new(Ssa::remove_unreachable_functions, "Removing Unreachable Functions"),
        SsaPass::new(Ssa::dead_instruction_elimination_acir, "Dead Instruction Elimination"),
    ]
}

/// Optimize the given program by converting it into SSA
/// form and performing optimizations there. When finished,
/// convert the final SSA into an ACIR program and return it.
/// An ACIR program is made up of both ACIR functions
/// and Brillig functions for unconstrained execution.
///
/// The `primary` SSA passes are applied on the initial SSA.
/// Then we compile the Brillig functions, and use the output
/// to run a `secondary` pass, which can use the Brillig
/// artifacts to do constant folding.
///
/// See the [primary_passes] and [secondary_passes] for
/// the default implementations.
fn optimize_into_acir<S>(
    program: Program,
    options: &SsaEvaluatorOptions,
    primary: &[SsaPass],
    secondary: S,
) -> Result<ArtifactsAndWarnings, RuntimeError>
where
    S: for<'b> Fn(&'b Brillig) -> Vec<SsaPass<'b>>,
{
    let ssa_gen_span = span!(Level::TRACE, "ssa_generation");
    let ssa_gen_span_guard = ssa_gen_span.enter();
    let builder = SsaBuilder::new(
        program,
        options.ssa_logging.clone(),
        options.print_codegen_timings,
        &options.emit_ssa,
    )?;

<<<<<<< HEAD
    let mut ssa = match options.optimization_level {
        OptimizationLevel::Debug => optimize_for_debug(builder, options),
        OptimizationLevel::All => optimize_all(builder, options),
    }?;
=======
    let mut builder = builder.run_passes(primary)?;
    let passed = std::mem::take(&mut builder.passed);
    let mut ssa = builder.finish();
>>>>>>> 4c76f4e6

    let mut ssa_level_warnings = vec![];

    drop(ssa_gen_span_guard);

    let used_globals_map = std::mem::take(&mut ssa.used_globals);
    let brillig = time("SSA to Brillig", options.print_codegen_timings, || {
        ssa.to_brillig_with_globals(&options.brillig_options, used_globals_map)
    });

    let ssa_gen_span = span!(Level::TRACE, "ssa_generation");
    let ssa_gen_span_guard = ssa_gen_span.enter();

    let mut ssa = SsaBuilder {
        ssa,
        ssa_logging: options.ssa_logging.clone(),
        print_codegen_timings: options.print_codegen_timings,
        passed,
    }
    .run_passes(&secondary(&brillig))?
    .finish();

    if !options.skip_underconstrained_check {
        ssa_level_warnings.extend(time(
            "After Check for Underconstrained Values",
            options.print_codegen_timings,
            || ssa.check_for_underconstrained_values(),
        ));
    }

    if !options.skip_brillig_constraints_check {
        ssa_level_warnings.extend(time(
            "After Check for Missing Brillig Call Constraints",
            options.print_codegen_timings,
            || {
                ssa.check_for_missing_brillig_constraints(
                    options.enable_brillig_constraints_check_lookback,
                )
            },
        ));
    };

    drop(ssa_gen_span_guard);

    let artifacts = time("SSA to ACIR", options.print_codegen_timings, || {
        ssa.into_acir(&brillig, &options.brillig_options, options.expression_width)
    })?;

    Ok(ArtifactsAndWarnings(artifacts, ssa_level_warnings))
}

<<<<<<< HEAD
/// Optimize the given program by converting it into SSA
/// form and performing optimizations there. When finished,
/// convert the final SSA into a PLONKY2 circuit and return it.
pub(crate) fn optimize_into_plonky2(
    program: Program,
    options: &SsaEvaluatorOptions,
    parameter_names: Vec<String>,
    file_map: &FileMap,
    create_debug_trace_list: bool,
) -> Result<Plonky2Circuit, RuntimeError> {
    let ssa_gen_span = span!(Level::TRACE, "ssa_generation");
    let ssa_gen_span_guard = ssa_gen_span.enter();
    let main_function_signature: FunctionSignature = program.function_signatures[0].clone();
    let ssa = SsaBuilder::new(
        program,
        options.ssa_logging.clone(),
        options.print_codegen_timings,
        &options.emit_ssa,
    )?
    .run_pass(Ssa::defunctionalize, "After Defunctionalization:")
    .run_pass(Ssa::remove_paired_rc, "After Removing Paired rc_inc & rc_decs:")
    .run_pass(|ssa| ssa.inline_functions(options.inliner_aggressiveness), "After Inlining:")
    // Run mem2reg with the CFG separated into blocks
    .run_pass(Ssa::mem2reg, "After Mem2Reg:")
    .run_pass(Ssa::as_slice_optimization, "After `as_slice` optimization")
    .try_run_pass(
        Ssa::evaluate_static_assert_and_assert_constant,
        "After `static_assert` and `assert_constant`:",
    )?
    .try_run_pass(
        |ssa| ssa.unroll_loops_iteratively(options.max_bytecode_increase_percent),
        "After Unrolling:",
    )?
    .run_pass(Ssa::simplify_cfg, "After Simplifying:")
    .run_pass(Ssa::flatten_cfg, "After Flattening:")
    .run_pass(Ssa::remove_bit_shifts, "After Removing Bit Shifts:")
    // Run mem2reg once more with the flattened CFG to catch any remaining loads/stores
    .run_pass(Ssa::mem2reg, "After Mem2Reg:")
    // Run the inlining pass again to handle functions with `InlineType::NoPredicates`.
    // Before flattening is run, we treat functions marked with the `InlineType::NoPredicates` as an entry point.
    // This pass must come immediately following `mem2reg` as the succeeding passes
    // may create an SSA which inlining fails to handle.
    .run_pass(
        |ssa| ssa.inline_functions_with_no_predicates(options.inliner_aggressiveness),
        "After Inlining:",
    )
    .run_pass(Ssa::remove_if_else, "After Remove IfElse:")
    .run_pass(Ssa::fold_constants, "After Constant Folding:")
    .run_pass(Ssa::remove_enable_side_effects, "After EnableSideEffects removal:")
    .run_pass(Ssa::fold_constants_using_constraints, "After Constraint Folding:")
    .run_pass(Ssa::dead_instruction_elimination, "After Dead Instruction Elimination:")
    .run_pass(Ssa::array_set_optimization, "After Array Set Optimizations:")
    .finish();

    drop(ssa_gen_span_guard);

    Builder::new(
        options.show_plonky2,
        options.plonky2_print_file.clone(),
        file_map.clone(),
        create_debug_trace_list,
    )
    .build(ssa, parameter_names, main_function_signature)
}
/// Run all SSA passes.
fn optimize_all(builder: SsaBuilder, options: &SsaEvaluatorOptions) -> Result<Ssa, RuntimeError> {
    Ok(builder
        .run_pass(Ssa::remove_unreachable_functions, "Removing Unreachable Functions (1st)")
        .run_pass(Ssa::defunctionalize, "Defunctionalization")
        .run_pass(Ssa::inline_simple_functions, "Inlining simple functions")
        // BUG: Enabling this mem2reg causes an integration test failure in aztec-package; see:
        // https://github.com/AztecProtocol/aztec-packages/pull/11294#issuecomment-2622809518
        //.run_pass(Ssa::mem2reg, "Mem2Reg (1st)")
        .run_pass(Ssa::remove_paired_rc, "Removing Paired rc_inc & rc_decs")
        .run_pass(
            |ssa| ssa.preprocess_functions(options.inliner_aggressiveness),
            "Preprocessing Functions",
        )
        .run_pass(|ssa| ssa.inline_functions(options.inliner_aggressiveness), "Inlining (1st)")
        // Run mem2reg with the CFG separated into blocks
        .run_pass(Ssa::mem2reg, "Mem2Reg (2nd)")
        .run_pass(Ssa::simplify_cfg, "Simplifying (1st)")
        .run_pass(Ssa::as_slice_optimization, "`as_slice` optimization")
        .run_pass(Ssa::remove_unreachable_functions, "Removing Unreachable Functions (2nd)")
        .try_run_pass(
            Ssa::evaluate_static_assert_and_assert_constant,
            "`static_assert` and `assert_constant`",
        )?
        .run_pass(Ssa::purity_analysis, "Purity Analysis")
        .run_pass(Ssa::loop_invariant_code_motion, "Loop Invariant Code Motion")
        .try_run_pass(
            |ssa| ssa.unroll_loops_iteratively(options.max_bytecode_increase_percent),
            "Unrolling",
        )?
        .run_pass(Ssa::simplify_cfg, "Simplifying (2nd)")
        .run_pass(Ssa::mem2reg, "Mem2Reg (3rd)")
        .run_pass(Ssa::flatten_cfg, "Flattening")
        .run_pass(Ssa::remove_bit_shifts, "Removing Bit Shifts")
        // Run mem2reg once more with the flattened CFG to catch any remaining loads/stores
        .run_pass(Ssa::mem2reg, "Mem2Reg (4th)")
        // Run the inlining pass again to handle functions with `InlineType::NoPredicates`.
        // Before flattening is run, we treat functions marked with the `InlineType::NoPredicates` as an entry point.
        // This pass must come immediately following `mem2reg` as the succeeding passes
        // may create an SSA which inlining fails to handle.
        .run_pass(
            |ssa| ssa.inline_functions_with_no_predicates(options.inliner_aggressiveness),
            "Inlining (2nd)",
        )
        .run_pass(Ssa::remove_if_else, "Remove IfElse")
        .run_pass(Ssa::purity_analysis, "Purity Analysis (2nd)")
        .run_pass(Ssa::fold_constants, "Constant Folding")
        .run_pass(Ssa::flatten_basic_conditionals, "Simplify conditionals for unconstrained")
        .run_pass(Ssa::remove_enable_side_effects, "EnableSideEffectsIf removal")
        .run_pass(Ssa::fold_constants_using_constraints, "Constraint Folding")
        .run_pass(Ssa::make_constrain_not_equal_instructions, "Adding constrain not equal")
        .run_pass(Ssa::check_u128_mul_overflow, "Check u128 mul overflow")
        .run_pass(Ssa::dead_instruction_elimination, "Dead Instruction Elimination (1st)")
        .run_pass(Ssa::simplify_cfg, "Simplifying (3rd):")
        .run_pass(Ssa::array_set_optimization, "Array Set Optimizations")
        // The Brillig globals pass expected that we have the used globals map set for each function.
        // The used globals map is determined during DIE, so we should duplicate entry points before a DIE pass run.
        .run_pass(Ssa::brillig_entry_point_analysis, "Brillig Entry Point Analysis")
        // Remove any potentially unnecessary duplication from the Brillig entry point analysis.
        .run_pass(Ssa::remove_unreachable_functions, "Removing Unreachable Functions (3rd)")
        .run_pass(Ssa::remove_truncate_after_range_check, "Removing Truncate after RangeCheck")
        // This pass makes transformations specific to Brillig generation.
        // It must be the last pass to either alter or add new instructions before Brillig generation,
        // as other semantics in the compiler can potentially break (e.g. inserting instructions).
        // We can safely place the pass before DIE as that pass only removes instructions.
        // We also need DIE's tracking of used globals in case the array get transformations
        // end up using an existing constant from the globals space.
        .run_pass(Ssa::brillig_array_gets, "Brillig Array Get Optimizations")
        .run_pass(Ssa::dead_instruction_elimination, "Dead Instruction Elimination (2nd)")
        .finish())
}

/// Run SSA passes that don't change the control-flow, so that debug follows natural flow of source
/// program.
fn optimize_for_debug(
    builder: SsaBuilder,
    _options: &SsaEvaluatorOptions,
) -> Result<Ssa, RuntimeError> {
    Ok(builder
        .run_pass(Ssa::remove_unreachable_functions, "Removing Unreachable Functions (1st)")
        // .run_pass(Ssa::defunctionalize, "Defunctionalization")
        // .run_pass(Ssa::inline_simple_functions, "Inlining simple functions")
        // BUG: Enabling this mem2reg causes an integration test failure in aztec-package; see:
        // https://github.com/AztecProtocol/aztec-packages/pull/11294#issuecomment-2622809518
        //.run_pass(Ssa::mem2reg, "Mem2Reg (1st)")
        .run_pass(Ssa::remove_paired_rc, "Removing Paired rc_inc & rc_decs")
        // .run_pass(
        // |ssa| ssa.preprocess_functions(options.inliner_aggressiveness),
        // "Preprocessing Functions",
        // )
        // .run_pass(|ssa| ssa.inline_functions(options.inliner_aggressiveness), "Inlining (1st)")
        // Run mem2reg with the CFG separated into blocks
        .run_pass(Ssa::mem2reg, "Mem2Reg (2nd)")
        // .run_pass(Ssa::simplify_cfg, "Simplifying (1st)")
        .run_pass(Ssa::as_slice_optimization, "`as_slice` optimization")
        .run_pass(Ssa::remove_unreachable_functions, "Removing Unreachable Functions (2nd)")
        .try_run_pass(
            Ssa::evaluate_static_assert_and_assert_constant,
            "`static_assert` and `assert_constant`",
        )?
        .run_pass(Ssa::purity_analysis, "Purity Analysis")
        // .run_pass(Ssa::loop_invariant_code_motion, "Loop Invariant Code Motion")
        // .try_run_pass(
        // |ssa| ssa.unroll_loops_iteratively(options.max_bytecode_increase_percent),
        // "Unrolling",
        // )?
        .run_pass(Ssa::simplify_cfg, "Simplifying (2nd)")
        .run_pass(Ssa::mem2reg, "Mem2Reg (3rd)")
        // .run_pass(Ssa::flatten_cfg, "Flattening")
        .run_pass(Ssa::remove_bit_shifts, "Removing Bit Shifts")
        // Run mem2reg once more with the flattened CFG to catch any remaining loads/stores
        .run_pass(Ssa::mem2reg, "Mem2Reg (4th)")
        // Run the inlining pass again to handle functions with `InlineType::NoPredicates`.
        // Before flattening is run, we treat functions marked with the `InlineType::NoPredicates` as an entry point.
        // This pass must come immediately following `mem2reg` as the succeeding passes
        // may create an SSA which inlining fails to handle.
        // .run_pass(
        // |ssa| ssa.inline_functions_with_no_predicates(options.inliner_aggressiveness),
        // "Inlining (2nd)",
        // )
        // .run_pass(Ssa::remove_if_else, "Remove IfElse")
        .run_pass(Ssa::purity_analysis, "Purity Analysis (2nd)")
        // .run_pass(Ssa::fold_constants, "Constant Folding")
        .run_pass(Ssa::remove_enable_side_effects, "EnableSideEffectsIf removal")
        // .run_pass(Ssa::fold_constants_using_constraints, "Constraint Folding")
        .run_pass(Ssa::make_constrain_not_equal_instructions, "Adding constrain not equal")
        .run_pass(Ssa::dead_instruction_elimination, "Dead Instruction Elimination (1st)")
        // .run_pass(Ssa::simplify_cfg, "Simplifying (3rd):")
        .run_pass(Ssa::array_set_optimization, "Array Set Optimizations")
        .run_pass(Ssa::brillig_array_gets, "Brillig Array Get Optimizations")
        .run_pass(Ssa::dead_instruction_elimination, "Dead Instruction Elimination (2nd)")
        .finish())
}

=======
>>>>>>> 4c76f4e6
// Helper to time SSA passes
fn time<T>(name: &str, print_timings: bool, f: impl FnOnce() -> T) -> T {
    let start_time = chrono::Utc::now().time();
    let result = f();

    if print_timings {
        let end_time = chrono::Utc::now().time();
        println!("{name}: {} ms", (end_time - start_time).num_milliseconds());
    }

    result
}

#[derive(Default)]
pub struct SsaProgramArtifact {
    pub program: AcirProgram<FieldElement>,
    pub debug: Vec<DebugInfo>,
    pub warnings: Vec<SsaReport>,
    pub main_input_witnesses: Vec<Witness>,
    pub main_return_witnesses: Vec<Witness>,
    pub names: Vec<String>,
    pub brillig_names: Vec<String>,
    pub error_types: BTreeMap<ErrorSelector, ErrorType>,
}

impl SsaProgramArtifact {
    fn new(
        unconstrained_functions: Vec<BrilligBytecode<FieldElement>>,
        error_types: BTreeMap<ErrorSelector, ErrorType>,
    ) -> Self {
        let program = AcirProgram { functions: Vec::default(), unconstrained_functions };
        Self {
            program,
            debug: Vec::default(),
            warnings: Vec::default(),
            main_input_witnesses: Vec::default(),
            main_return_witnesses: Vec::default(),
            names: Vec::default(),
            brillig_names: Vec::default(),
            error_types,
        }
    }

    fn add_circuit(&mut self, mut circuit_artifact: SsaCircuitArtifact, is_main: bool) {
        self.program.functions.push(circuit_artifact.circuit);
        self.debug.push(circuit_artifact.debug_info);
        self.warnings.append(&mut circuit_artifact.warnings);
        if is_main {
            self.main_input_witnesses = circuit_artifact.input_witnesses;
            self.main_return_witnesses = circuit_artifact.return_witnesses;
        }
        self.names.push(circuit_artifact.name);
        // Acir and brillig both generate new error types, so we need to merge them
        // With the ones found during ssa generation.
        self.error_types.extend(circuit_artifact.error_types);
    }

    fn add_warnings(&mut self, mut warnings: Vec<SsaReport>) {
        self.warnings.append(&mut warnings);
    }
}

/// Compiles the [`Program`] into [`ACIR`][acvm::acir::circuit::Program].
///
/// The output ACIR is backend-agnostic and so must go through a transformation pass before usage in proof generation.
#[tracing::instrument(level = "trace", skip_all)]
pub fn create_program(
    program: Program,
    options: &SsaEvaluatorOptions,
) -> Result<SsaProgramArtifact, RuntimeError> {
    create_program_with_passes(program, options, &primary_passes(options), secondary_passes)
}

/// Compiles the [`Program`] into [`ACIR`][acvm::acir::circuit::Program] by running it through
/// `primary` and `secondary` SSA passes.
#[tracing::instrument(level = "trace", skip_all)]
pub fn create_program_with_passes<S>(
    program: Program,
    options: &SsaEvaluatorOptions,
    primary: &[SsaPass],
    secondary: S,
) -> Result<SsaProgramArtifact, RuntimeError>
where
    S: for<'b> Fn(&'b Brillig) -> Vec<SsaPass<'b>>,
{
    let debug_variables = program.debug_variables.clone();
    let debug_types = program.debug_types.clone();
    let debug_functions = program.debug_functions.clone();

    let func_sigs = program.function_signatures.clone();

    let ArtifactsAndWarnings(
        (mut generated_acirs, generated_brillig, brillig_function_names, error_types),
        ssa_level_warnings,
    ) = optimize_into_acir(program, options, primary, secondary)?;

    assert_eq!(
        generated_acirs.len(),
        func_sigs.len(),
        "The generated ACIRs should match the supplied function signatures"
    );

    let mut error_types: BTreeMap<_, _> = error_types
        .into_iter()
        .map(|(selector, hir_type)| (selector, ErrorType::Dynamic(hir_type)))
        .collect();

    for acir in &mut generated_acirs {
        error_types.append(&mut acir.error_types);
    }

    let mut program_artifact = SsaProgramArtifact::new(generated_brillig, error_types);

    // Add warnings collected at the Ssa stage
    program_artifact.add_warnings(ssa_level_warnings);
    // For setting up the ABI we need separately specify main's input and return witnesses
    let mut is_main = true;
    for (acir, func_sig) in generated_acirs.into_iter().zip(func_sigs) {
        let circuit_artifact = convert_generated_acir_into_circuit(
            acir,
            func_sig,
            // TODO: get rid of these clones
            debug_variables.clone(),
            debug_functions.clone(),
            debug_types.clone(),
        );
        program_artifact.add_circuit(circuit_artifact, is_main);
        is_main = false;
    }
    program_artifact.brillig_names = brillig_function_names;

    Ok(program_artifact)
}

pub struct SsaCircuitArtifact {
    name: String,
    circuit: Circuit<FieldElement>,
    debug_info: DebugInfo,
    warnings: Vec<SsaReport>,
    input_witnesses: Vec<Witness>,
    return_witnesses: Vec<Witness>,
    error_types: BTreeMap<ErrorSelector, ErrorType>,
}

fn convert_generated_acir_into_circuit(
    mut generated_acir: GeneratedAcir<FieldElement>,
    func_sig: FunctionSignature,
    debug_variables: DebugVariables,
    debug_functions: DebugFunctions,
    debug_types: DebugTypes,
) -> SsaCircuitArtifact {
    let opcodes = generated_acir.take_opcodes();
    let current_witness_index = generated_acir.current_witness_index().0;
    let GeneratedAcir {
        return_witnesses,
        locations,
        brillig_locations,
        input_witnesses,
        assertion_payloads: assert_messages,
        warnings,
        name,
        brillig_procedure_locs,
        ..
    } = generated_acir;

    let (public_parameter_witnesses, private_parameters) =
        split_public_and_private_inputs(&func_sig, &input_witnesses);

    let public_parameters = PublicInputs(public_parameter_witnesses);
    let return_values = PublicInputs(return_witnesses.iter().copied().collect());

    let circuit = Circuit {
        current_witness_index,
        expression_width: ExpressionWidth::Unbounded,
        opcodes,
        private_parameters,
        public_parameters,
        return_values,
        assert_messages: assert_messages.into_iter().collect(),
    };

    // This converts each im::Vector in the BTreeMap to a Vec
    let locations = locations
        .into_iter()
        .map(|(index, locations)| (index, locations.into_iter().collect()))
        .collect();

    let brillig_locations = brillig_locations
        .into_iter()
        .map(|(function_index, locations)| {
            let locations = locations
                .into_iter()
                .map(|(index, locations)| (index, locations.into_iter().collect()))
                .collect();
            (function_index, locations)
        })
        .collect();

    let mut debug_info = DebugInfo::new(
        locations,
        brillig_locations,
        debug_variables,
        debug_functions,
        debug_types,
        brillig_procedure_locs,
    );

    // Perform any ACIR-level optimizations
    let (optimized_circuit, transformation_map) = acvm::compiler::optimize(circuit);
    debug_info.update_acir(transformation_map);

    SsaCircuitArtifact {
        name,
        circuit: optimized_circuit,
        debug_info,
        warnings,
        input_witnesses,
        return_witnesses,
        error_types: generated_acir.error_types,
    }
}

// Takes each function argument and partitions the circuit's inputs witnesses according to its visibility.
fn split_public_and_private_inputs(
    func_sig: &FunctionSignature,
    input_witnesses: &[Witness],
) -> (BTreeSet<Witness>, BTreeSet<Witness>) {
    let mut idx = 0_usize;
    if input_witnesses.is_empty() {
        return (BTreeSet::new(), BTreeSet::new());
    }

    func_sig
        .0
        .iter()
        .map(|(pattern, typ, visibility)| {
            let num_field_elements_needed = typ.field_count(&pattern.location()) as usize;
            let witnesses = input_witnesses[idx..idx + num_field_elements_needed].to_vec();
            idx += num_field_elements_needed;
            (visibility, witnesses)
        })
        .fold((BTreeSet::new(), BTreeSet::new()), |mut acc, (vis, witnesses)| {
            // Split witnesses into sets based on their visibility.
            if *vis == Visibility::Public {
                for witness in witnesses {
                    acc.0.insert(witness);
                }
            } else {
                for witness in witnesses {
                    acc.1.insert(witness);
                }
            }
            (acc.0, acc.1)
        })
}

pub fn create_plonky2_circuit(
    program: Program,
    options: &SsaEvaluatorOptions,
    parameter_names: Vec<String>,
    file_map: &FileMap,
    create_debug_trace_list: bool,
) -> Result<Plonky2Circuit, RuntimeError> {
    optimize_into_plonky2(program, options, parameter_names, file_map, create_debug_trace_list)
}

// This is just a convenience object to bundle the ssa with `print_ssa_passes` for debug printing.
struct SsaBuilder {
    ssa: Ssa,
    ssa_logging: SsaLogging,
    print_codegen_timings: bool,
    passed: HashMap<String, usize>,
}

impl SsaBuilder {
    fn new(
        program: Program,
        ssa_logging: SsaLogging,
        print_codegen_timings: bool,
        emit_ssa: &Option<PathBuf>,
    ) -> Result<SsaBuilder, RuntimeError> {
        let ssa = ssa_gen::generate_ssa(program)?;
        if let Some(emit_ssa) = emit_ssa {
            let mut emit_ssa_dir = emit_ssa.clone();
            // We expect the full package artifact path to be passed in here,
            // and attempt to create the target directory if it does not exist.
            emit_ssa_dir.pop();
            create_named_dir(emit_ssa_dir.as_ref(), "target");
            let ssa_path = emit_ssa.with_extension("ssa.json");
            write_to_file(&serde_json::to_vec(&ssa).unwrap(), &ssa_path);
        }
        let builder =
            SsaBuilder { ssa_logging, print_codegen_timings, ssa, passed: Default::default() };
        let builder = builder.print("Initial SSA");
        Ok(builder)
    }

    fn finish(self) -> Ssa {
        self.ssa.generate_entry_point_index()
    }

    /// Run a list of SSA passes.
    fn run_passes(mut self, passes: &[SsaPass]) -> Result<Self, RuntimeError> {
        for pass in passes {
            self = self.try_run_pass(|ssa| (pass.run)(ssa), pass.msg)?;
        }
        Ok(self)
    }

    /// Runs the given SSA pass and prints the SSA afterward if `print_ssa_passes` is true.
    #[allow(dead_code)]
    fn run_pass<F>(mut self, pass: F, msg: &str) -> Self
    where
        F: FnOnce(Ssa) -> Ssa,
    {
        self.ssa = time(msg, self.print_codegen_timings, || pass(self.ssa));
        self.print(msg)
    }

    /// The same as `run_pass` but for passes that may fail
    fn try_run_pass<F>(mut self, pass: F, msg: &str) -> Result<Self, RuntimeError>
    where
        F: FnOnce(Ssa) -> Result<Ssa, RuntimeError>,
    {
        self.ssa = time(msg, self.print_codegen_timings, || pass(self.ssa))?;
        Ok(self.print(msg))
    }

    fn print(mut self, msg: &str) -> Self {
        // Count the number of times we have seen this message.
        let cnt = self.passed.entry(msg.to_string()).and_modify(|cnt| *cnt += 1).or_insert(1);

        // Always normalize if we are going to print at least one of the passes
        if !matches!(self.ssa_logging, SsaLogging::None) {
            self.ssa.normalize_ids();
        }

        let print_ssa_pass = match &self.ssa_logging {
            SsaLogging::None => false,
            SsaLogging::All => true,
            SsaLogging::Contains(string) => {
                let string = string.to_lowercase();
                let string = string.strip_prefix("after ").unwrap_or(&string);
                let string = string.strip_suffix(':').unwrap_or(string);
                msg.to_lowercase().contains(string)
            }
        };
        if print_ssa_pass {
            println!("After {msg} ({cnt}):\n{}", self.ssa);
        }
        self
    }
}

fn create_named_dir(named_dir: &Path, name: &str) -> PathBuf {
    std::fs::create_dir_all(named_dir)
        .unwrap_or_else(|_| panic!("could not create the `{name}` directory"));

    PathBuf::from(named_dir)
}

fn write_to_file(bytes: &[u8], path: &Path) {
    let display = path.display();

    let mut file = match File::create(path) {
        Err(why) => panic!("couldn't create {display}: {why}"),
        Ok(file) => file,
    };

    if let Err(why) = file.write_all(bytes) {
        panic!("couldn't write to {display}: {why}");
    }
}<|MERGE_RESOLUTION|>--- conflicted
+++ resolved
@@ -224,6 +224,120 @@
     ]
 }
 
+/// The default SSA optimization pipeline.
+///
+/// After these passes everything is ready for execution, which is
+/// something we take can advantage of in the [secondary_passes].
+pub fn primary_plonky2_passes(options: &SsaEvaluatorOptions) -> Vec<SsaPass> {
+    vec![
+        SsaPass::new(Ssa::remove_unreachable_functions, "Removing Unreachable Functions"),
+        SsaPass::new(Ssa::defunctionalize, "Defunctionalization"),
+        SsaPass::new(Ssa::inline_simple_functions, "Inlining simple functions"),
+        // BUG: Enabling this mem2reg causes an integration test failure in aztec-package; see:
+        // https://github.com/AztecProtocol/aztec-packages/pull/11294#issuecomment-2622809518
+        //SsaPass::new(Ssa::mem2reg, "Mem2Reg (1st)"),
+        SsaPass::new(Ssa::remove_paired_rc, "Removing Paired rc_inc & rc_decs"),
+        SsaPass::new(
+            move |ssa| ssa.preprocess_functions(options.inliner_aggressiveness),
+            "Preprocessing Functions",
+        ),
+        SsaPass::new(move |ssa| ssa.inline_functions(options.inliner_aggressiveness), "Inlining"),
+        // Run mem2reg with the CFG separated into blocks
+        SsaPass::new(Ssa::mem2reg, "Mem2Reg"),
+        SsaPass::new(Ssa::simplify_cfg, "Simplifying"),
+        SsaPass::new(Ssa::as_slice_optimization, "`as_slice` optimization"),
+        SsaPass::new(Ssa::remove_unreachable_functions, "Removing Unreachable Functions"),
+        SsaPass::new_try(
+            Ssa::evaluate_static_assert_and_assert_constant,
+            "`static_assert` and `assert_constant`",
+        ),
+        SsaPass::new(Ssa::purity_analysis, "Purity Analysis"),
+        SsaPass::new(Ssa::loop_invariant_code_motion, "Loop Invariant Code Motion"),
+        SsaPass::new_try(
+            move |ssa| ssa.unroll_loops_iteratively(options.max_bytecode_increase_percent),
+            "Unrolling",
+        ),
+        SsaPass::new(Ssa::simplify_cfg, "Simplifying"),
+        SsaPass::new(Ssa::mem2reg, "Mem2Reg"),
+        SsaPass::new(Ssa::flatten_cfg, "Flattening"),
+        SsaPass::new(Ssa::remove_bit_shifts, "Removing Bit Shifts"),
+        // Run mem2reg once more with the flattened CFG to catch any remaining loads/stores
+        SsaPass::new(Ssa::mem2reg, "Mem2Reg"),
+        // Run the inlining pass again to handle functions with `InlineType::NoPredicates`.
+        // Before flattening is run, we treat functions marked with the `InlineType::NoPredicates` as an entry point.
+        // This pass must come immediately following `mem2reg` as the succeeding passes
+        // may create an SSA which inlining fails to handle.
+        SsaPass::new(
+            move |ssa| ssa.inline_functions_with_no_predicates(options.inliner_aggressiveness),
+            "Inlining",
+        ),
+        SsaPass::new(Ssa::remove_if_else, "Remove IfElse"),
+        SsaPass::new(Ssa::purity_analysis, "Purity Analysis"),
+        SsaPass::new(Ssa::fold_constants, "Constant Folding"),
+        SsaPass::new(Ssa::flatten_basic_conditionals, "Simplify conditionals for unconstrained"),
+        SsaPass::new(Ssa::remove_enable_side_effects, "EnableSideEffectsIf removal"),
+        SsaPass::new(Ssa::fold_constants_using_constraints, "Constraint Folding"),
+        SsaPass::new(Ssa::make_constrain_not_equal_instructions, "Adding constrain not equal"),
+        SsaPass::new(Ssa::check_u128_mul_overflow, "Check u128 mul overflow"),
+        SsaPass::new(Ssa::dead_instruction_elimination, "Dead Instruction Elimination"),
+        SsaPass::new(Ssa::simplify_cfg, "Simplifying"),
+        SsaPass::new(Ssa::array_set_optimization, "Array Set Optimizations"),
+        // The Brillig globals pass expected that we have the used globals map set for each function.
+        // The used globals map is determined during DIE, so we should duplicate entry points before a DIE pass run.
+        SsaPass::new(Ssa::brillig_entry_point_analysis, "Brillig Entry Point Analysis"),
+        // Remove any potentially unnecessary duplication from the Brillig entry point analysis.
+        SsaPass::new(Ssa::remove_unreachable_functions, "Removing Unreachable Functions"),
+        SsaPass::new(Ssa::remove_truncate_after_range_check, "Removing Truncate after RangeCheck"),
+        // This pass makes transformations specific to Brillig generation.
+        // It must be the last pass to either alter or add new instructions before Brillig generation,
+        // as other semantics in the compiler can potentially break (e.g. inserting instructions).
+        // We can safely place the pass before DIE as that pass only removes instructions.
+        // We also need DIE's tracking of used globals in case the array get transformations
+        // end up using an existing constant from the globals space.
+        SsaPass::new(Ssa::brillig_array_gets, "Brillig Array Get Optimizations"),
+        SsaPass::new(Ssa::dead_instruction_elimination, "Dead Instruction Elimination"),
+    ]
+}
+
+pub fn primary_debug_passes(options: &SsaEvaluatorOptions) -> Vec<SsaPass> {
+    vec![
+        SsaPass::new(Ssa::remove_unreachable_functions, "Removing Unreachable Functions"),
+        SsaPass::new(Ssa::remove_paired_rc, "Removing Paired rc_inc & rc_decs"),
+        SsaPass::new(Ssa::mem2reg, "Mem2Reg"),
+        SsaPass::new(Ssa::as_slice_optimization, "`as_slice` optimization"),
+        SsaPass::new(Ssa::remove_unreachable_functions, "Removing Unreachable Functions"),
+        SsaPass::new_try(
+            Ssa::evaluate_static_assert_and_assert_constant,
+            "`static_assert` and `assert_constant`",
+        ),
+        SsaPass::new(Ssa::purity_analysis, "Purity Analysis"),
+        SsaPass::new(Ssa::simplify_cfg, "Simplifying"),
+        SsaPass::new(Ssa::mem2reg, "Mem2Reg"),
+        SsaPass::new(Ssa::remove_bit_shifts, "Removing Bit Shifts"),
+        // Run mem2reg once more with the flattened CFG to catch any remaining loads/stores
+        SsaPass::new(Ssa::mem2reg, "Mem2Reg"),
+        SsaPass::new(Ssa::purity_analysis, "Purity Analysis"),
+        SsaPass::new(Ssa::remove_enable_side_effects, "EnableSideEffectsIf removal"),
+        SsaPass::new(Ssa::make_constrain_not_equal_instructions, "Adding constrain not equal"),
+        SsaPass::new(Ssa::check_u128_mul_overflow, "Check u128 mul overflow"),
+        SsaPass::new(Ssa::dead_instruction_elimination, "Dead Instruction Elimination"),
+        SsaPass::new(Ssa::array_set_optimization, "Array Set Optimizations"),
+        // The Brillig globals pass expected that we have the used globals map set for each function.
+        // The used globals map is determined during DIE, so we should duplicate entry points before a DIE pass run.
+        SsaPass::new(Ssa::brillig_entry_point_analysis, "Brillig Entry Point Analysis"),
+        // Remove any potentially unnecessary duplication from the Brillig entry point analysis.
+        SsaPass::new(Ssa::remove_unreachable_functions, "Removing Unreachable Functions"),
+        SsaPass::new(Ssa::remove_truncate_after_range_check, "Removing Truncate after RangeCheck"),
+        // This pass makes transformations specific to Brillig generation.
+        // It must be the last pass to either alter or add new instructions before Brillig generation,
+        // as other semantics in the compiler can potentially break (e.g. inserting instructions).
+        // We can safely place the pass before DIE as that pass only removes instructions.
+        // We also need DIE's tracking of used globals in case the array get transformations
+        // end up using an existing constant from the globals space.
+        SsaPass::new(Ssa::brillig_array_gets, "Brillig Array Get Optimizations"),
+        SsaPass::new(Ssa::dead_instruction_elimination, "Dead Instruction Elimination"),
+    ]
+}
 /// Optimize the given program by converting it into SSA
 /// form and performing optimizations there. When finished,
 /// convert the final SSA into an ACIR program and return it.
@@ -255,16 +369,9 @@
         &options.emit_ssa,
     )?;
 
-<<<<<<< HEAD
-    let mut ssa = match options.optimization_level {
-        OptimizationLevel::Debug => optimize_for_debug(builder, options),
-        OptimizationLevel::All => optimize_all(builder, options),
-    }?;
-=======
     let mut builder = builder.run_passes(primary)?;
     let passed = std::mem::take(&mut builder.passed);
     let mut ssa = builder.finish();
->>>>>>> 4c76f4e6
 
     let mut ssa_level_warnings = vec![];
 
@@ -316,60 +423,34 @@
     Ok(ArtifactsAndWarnings(artifacts, ssa_level_warnings))
 }
 
-<<<<<<< HEAD
 /// Optimize the given program by converting it into SSA
 /// form and performing optimizations there. When finished,
 /// convert the final SSA into a PLONKY2 circuit and return it.
-pub(crate) fn optimize_into_plonky2(
+pub(crate) fn optimize_into_plonky2<S>(
     program: Program,
     options: &SsaEvaluatorOptions,
+    primary: &[SsaPass],
+    secondary: S,
     parameter_names: Vec<String>,
     file_map: &FileMap,
     create_debug_trace_list: bool,
-) -> Result<Plonky2Circuit, RuntimeError> {
+) -> Result<Plonky2Circuit, RuntimeError>
+where
+    S: for<'b> Fn(&'b Brillig) -> Vec<SsaPass<'b>>,
+{
     let ssa_gen_span = span!(Level::TRACE, "ssa_generation");
     let ssa_gen_span_guard = ssa_gen_span.enter();
     let main_function_signature: FunctionSignature = program.function_signatures[0].clone();
-    let ssa = SsaBuilder::new(
+    let builder = SsaBuilder::new(
         program,
         options.ssa_logging.clone(),
         options.print_codegen_timings,
         &options.emit_ssa,
-    )?
-    .run_pass(Ssa::defunctionalize, "After Defunctionalization:")
-    .run_pass(Ssa::remove_paired_rc, "After Removing Paired rc_inc & rc_decs:")
-    .run_pass(|ssa| ssa.inline_functions(options.inliner_aggressiveness), "After Inlining:")
-    // Run mem2reg with the CFG separated into blocks
-    .run_pass(Ssa::mem2reg, "After Mem2Reg:")
-    .run_pass(Ssa::as_slice_optimization, "After `as_slice` optimization")
-    .try_run_pass(
-        Ssa::evaluate_static_assert_and_assert_constant,
-        "After `static_assert` and `assert_constant`:",
-    )?
-    .try_run_pass(
-        |ssa| ssa.unroll_loops_iteratively(options.max_bytecode_increase_percent),
-        "After Unrolling:",
-    )?
-    .run_pass(Ssa::simplify_cfg, "After Simplifying:")
-    .run_pass(Ssa::flatten_cfg, "After Flattening:")
-    .run_pass(Ssa::remove_bit_shifts, "After Removing Bit Shifts:")
-    // Run mem2reg once more with the flattened CFG to catch any remaining loads/stores
-    .run_pass(Ssa::mem2reg, "After Mem2Reg:")
-    // Run the inlining pass again to handle functions with `InlineType::NoPredicates`.
-    // Before flattening is run, we treat functions marked with the `InlineType::NoPredicates` as an entry point.
-    // This pass must come immediately following `mem2reg` as the succeeding passes
-    // may create an SSA which inlining fails to handle.
-    .run_pass(
-        |ssa| ssa.inline_functions_with_no_predicates(options.inliner_aggressiveness),
-        "After Inlining:",
-    )
-    .run_pass(Ssa::remove_if_else, "After Remove IfElse:")
-    .run_pass(Ssa::fold_constants, "After Constant Folding:")
-    .run_pass(Ssa::remove_enable_side_effects, "After EnableSideEffects removal:")
-    .run_pass(Ssa::fold_constants_using_constraints, "After Constraint Folding:")
-    .run_pass(Ssa::dead_instruction_elimination, "After Dead Instruction Elimination:")
-    .run_pass(Ssa::array_set_optimization, "After Array Set Optimizations:")
-    .finish();
+    )?;
+
+    let mut builder = builder.run_passes(primary)?;
+    let passed = std::mem::take(&mut builder.passed);
+    let mut ssa = builder.finish();
 
     drop(ssa_gen_span_guard);
 
@@ -380,143 +461,52 @@
         create_debug_trace_list,
     )
     .build(ssa, parameter_names, main_function_signature)
-}
-/// Run all SSA passes.
-fn optimize_all(builder: SsaBuilder, options: &SsaEvaluatorOptions) -> Result<Ssa, RuntimeError> {
-    Ok(builder
-        .run_pass(Ssa::remove_unreachable_functions, "Removing Unreachable Functions (1st)")
-        .run_pass(Ssa::defunctionalize, "Defunctionalization")
-        .run_pass(Ssa::inline_simple_functions, "Inlining simple functions")
-        // BUG: Enabling this mem2reg causes an integration test failure in aztec-package; see:
-        // https://github.com/AztecProtocol/aztec-packages/pull/11294#issuecomment-2622809518
-        //.run_pass(Ssa::mem2reg, "Mem2Reg (1st)")
-        .run_pass(Ssa::remove_paired_rc, "Removing Paired rc_inc & rc_decs")
-        .run_pass(
-            |ssa| ssa.preprocess_functions(options.inliner_aggressiveness),
-            "Preprocessing Functions",
-        )
-        .run_pass(|ssa| ssa.inline_functions(options.inliner_aggressiveness), "Inlining (1st)")
-        // Run mem2reg with the CFG separated into blocks
-        .run_pass(Ssa::mem2reg, "Mem2Reg (2nd)")
-        .run_pass(Ssa::simplify_cfg, "Simplifying (1st)")
-        .run_pass(Ssa::as_slice_optimization, "`as_slice` optimization")
-        .run_pass(Ssa::remove_unreachable_functions, "Removing Unreachable Functions (2nd)")
-        .try_run_pass(
-            Ssa::evaluate_static_assert_and_assert_constant,
-            "`static_assert` and `assert_constant`",
-        )?
-        .run_pass(Ssa::purity_analysis, "Purity Analysis")
-        .run_pass(Ssa::loop_invariant_code_motion, "Loop Invariant Code Motion")
-        .try_run_pass(
-            |ssa| ssa.unroll_loops_iteratively(options.max_bytecode_increase_percent),
-            "Unrolling",
-        )?
-        .run_pass(Ssa::simplify_cfg, "Simplifying (2nd)")
-        .run_pass(Ssa::mem2reg, "Mem2Reg (3rd)")
-        .run_pass(Ssa::flatten_cfg, "Flattening")
-        .run_pass(Ssa::remove_bit_shifts, "Removing Bit Shifts")
-        // Run mem2reg once more with the flattened CFG to catch any remaining loads/stores
-        .run_pass(Ssa::mem2reg, "Mem2Reg (4th)")
-        // Run the inlining pass again to handle functions with `InlineType::NoPredicates`.
-        // Before flattening is run, we treat functions marked with the `InlineType::NoPredicates` as an entry point.
-        // This pass must come immediately following `mem2reg` as the succeeding passes
-        // may create an SSA which inlining fails to handle.
-        .run_pass(
-            |ssa| ssa.inline_functions_with_no_predicates(options.inliner_aggressiveness),
-            "Inlining (2nd)",
-        )
-        .run_pass(Ssa::remove_if_else, "Remove IfElse")
-        .run_pass(Ssa::purity_analysis, "Purity Analysis (2nd)")
-        .run_pass(Ssa::fold_constants, "Constant Folding")
-        .run_pass(Ssa::flatten_basic_conditionals, "Simplify conditionals for unconstrained")
-        .run_pass(Ssa::remove_enable_side_effects, "EnableSideEffectsIf removal")
-        .run_pass(Ssa::fold_constants_using_constraints, "Constraint Folding")
-        .run_pass(Ssa::make_constrain_not_equal_instructions, "Adding constrain not equal")
-        .run_pass(Ssa::check_u128_mul_overflow, "Check u128 mul overflow")
-        .run_pass(Ssa::dead_instruction_elimination, "Dead Instruction Elimination (1st)")
-        .run_pass(Ssa::simplify_cfg, "Simplifying (3rd):")
-        .run_pass(Ssa::array_set_optimization, "Array Set Optimizations")
-        // The Brillig globals pass expected that we have the used globals map set for each function.
-        // The used globals map is determined during DIE, so we should duplicate entry points before a DIE pass run.
-        .run_pass(Ssa::brillig_entry_point_analysis, "Brillig Entry Point Analysis")
-        // Remove any potentially unnecessary duplication from the Brillig entry point analysis.
-        .run_pass(Ssa::remove_unreachable_functions, "Removing Unreachable Functions (3rd)")
-        .run_pass(Ssa::remove_truncate_after_range_check, "Removing Truncate after RangeCheck")
-        // This pass makes transformations specific to Brillig generation.
-        // It must be the last pass to either alter or add new instructions before Brillig generation,
-        // as other semantics in the compiler can potentially break (e.g. inserting instructions).
-        // We can safely place the pass before DIE as that pass only removes instructions.
-        // We also need DIE's tracking of used globals in case the array get transformations
-        // end up using an existing constant from the globals space.
-        .run_pass(Ssa::brillig_array_gets, "Brillig Array Get Optimizations")
-        .run_pass(Ssa::dead_instruction_elimination, "Dead Instruction Elimination (2nd)")
-        .finish())
-}
-
-/// Run SSA passes that don't change the control-flow, so that debug follows natural flow of source
-/// program.
-fn optimize_for_debug(
-    builder: SsaBuilder,
-    _options: &SsaEvaluatorOptions,
-) -> Result<Ssa, RuntimeError> {
-    Ok(builder
-        .run_pass(Ssa::remove_unreachable_functions, "Removing Unreachable Functions (1st)")
-        // .run_pass(Ssa::defunctionalize, "Defunctionalization")
-        // .run_pass(Ssa::inline_simple_functions, "Inlining simple functions")
-        // BUG: Enabling this mem2reg causes an integration test failure in aztec-package; see:
-        // https://github.com/AztecProtocol/aztec-packages/pull/11294#issuecomment-2622809518
-        //.run_pass(Ssa::mem2reg, "Mem2Reg (1st)")
-        .run_pass(Ssa::remove_paired_rc, "Removing Paired rc_inc & rc_decs")
-        // .run_pass(
-        // |ssa| ssa.preprocess_functions(options.inliner_aggressiveness),
-        // "Preprocessing Functions",
-        // )
-        // .run_pass(|ssa| ssa.inline_functions(options.inliner_aggressiveness), "Inlining (1st)")
-        // Run mem2reg with the CFG separated into blocks
-        .run_pass(Ssa::mem2reg, "Mem2Reg (2nd)")
-        // .run_pass(Ssa::simplify_cfg, "Simplifying (1st)")
-        .run_pass(Ssa::as_slice_optimization, "`as_slice` optimization")
-        .run_pass(Ssa::remove_unreachable_functions, "Removing Unreachable Functions (2nd)")
-        .try_run_pass(
-            Ssa::evaluate_static_assert_and_assert_constant,
-            "`static_assert` and `assert_constant`",
-        )?
-        .run_pass(Ssa::purity_analysis, "Purity Analysis")
-        // .run_pass(Ssa::loop_invariant_code_motion, "Loop Invariant Code Motion")
-        // .try_run_pass(
-        // |ssa| ssa.unroll_loops_iteratively(options.max_bytecode_increase_percent),
-        // "Unrolling",
-        // )?
-        .run_pass(Ssa::simplify_cfg, "Simplifying (2nd)")
-        .run_pass(Ssa::mem2reg, "Mem2Reg (3rd)")
-        // .run_pass(Ssa::flatten_cfg, "Flattening")
-        .run_pass(Ssa::remove_bit_shifts, "Removing Bit Shifts")
-        // Run mem2reg once more with the flattened CFG to catch any remaining loads/stores
-        .run_pass(Ssa::mem2reg, "Mem2Reg (4th)")
-        // Run the inlining pass again to handle functions with `InlineType::NoPredicates`.
-        // Before flattening is run, we treat functions marked with the `InlineType::NoPredicates` as an entry point.
-        // This pass must come immediately following `mem2reg` as the succeeding passes
-        // may create an SSA which inlining fails to handle.
-        // .run_pass(
-        // |ssa| ssa.inline_functions_with_no_predicates(options.inliner_aggressiveness),
-        // "Inlining (2nd)",
-        // )
-        // .run_pass(Ssa::remove_if_else, "Remove IfElse")
-        .run_pass(Ssa::purity_analysis, "Purity Analysis (2nd)")
-        // .run_pass(Ssa::fold_constants, "Constant Folding")
-        .run_pass(Ssa::remove_enable_side_effects, "EnableSideEffectsIf removal")
-        // .run_pass(Ssa::fold_constants_using_constraints, "Constraint Folding")
-        .run_pass(Ssa::make_constrain_not_equal_instructions, "Adding constrain not equal")
-        .run_pass(Ssa::dead_instruction_elimination, "Dead Instruction Elimination (1st)")
-        // .run_pass(Ssa::simplify_cfg, "Simplifying (3rd):")
-        .run_pass(Ssa::array_set_optimization, "Array Set Optimizations")
-        .run_pass(Ssa::brillig_array_gets, "Brillig Array Get Optimizations")
-        .run_pass(Ssa::dead_instruction_elimination, "Dead Instruction Elimination (2nd)")
-        .finish())
-}
-
-=======
->>>>>>> 4c76f4e6
+
+    // let used_globals_map = std::mem::take(&mut ssa.used_globals);
+    // let brillig = time("SSA to Brillig", options.print_codegen_timings, || {
+    //     ssa.to_brillig_with_globals(&options.brillig_options, used_globals_map)
+    // });
+
+    // let ssa_gen_span = span!(Level::TRACE, "ssa_generation");
+    // let ssa_gen_span_guard = ssa_gen_span.enter();
+
+    // let mut ssa = SsaBuilder {
+    //     ssa,
+    //     ssa_logging: options.ssa_logging.clone(),
+    //     print_codegen_timings: options.print_codegen_timings,
+    //     passed,
+    // }
+    // .run_passes(&secondary(&brillig))?
+    // .finish();
+
+    // if !options.skip_underconstrained_check {
+    //     ssa_level_warnings.extend(time(
+    //         "After Check for Underconstrained Values",
+    //         options.print_codegen_timings,
+    //         || ssa.check_for_underconstrained_values(),
+    //     ));
+    // }
+
+    // if !options.skip_brillig_constraints_check {
+    //     ssa_level_warnings.extend(time(
+    //         "After Check for Missing Brillig Call Constraints",
+    //         options.print_codegen_timings,
+    //         || {
+    //             ssa.check_for_missing_brillig_constraints(
+    //                 options.enable_brillig_constraints_check_lookback,
+    //             )
+    //         },
+    //     ));
+    // };
+
+    // drop(ssa_gen_span_guard);
+
+    // let artifacts = time("SSA to ACIR", options.print_codegen_timings, || {
+    //     ssa.into_acir(&brillig, &options.brillig_options, options.expression_width)
+    // })?;
+
+    // Ok(ArtifactsAndWarnings(artifacts, ssa_level_warnings))
+}
 // Helper to time SSA passes
 fn time<T>(name: &str, print_timings: bool, f: impl FnOnce() -> T) -> T {
     let start_time = chrono::Utc::now().time();
@@ -587,7 +577,17 @@
     program: Program,
     options: &SsaEvaluatorOptions,
 ) -> Result<SsaProgramArtifact, RuntimeError> {
-    create_program_with_passes(program, options, &primary_passes(options), secondary_passes)
+    match options.optimization_level {
+        OptimizationLevel::Debug => create_program_with_passes(
+            program,
+            options,
+            &primary_debug_passes(options),
+            secondary_passes,
+        ),
+        OptimizationLevel::All => {
+            create_program_with_passes(program, options, &primary_passes(options), secondary_passes)
+        }
+    }
 }
 
 /// Compiles the [`Program`] into [`ACIR`][acvm::acir::circuit::Program] by running it through
@@ -780,7 +780,15 @@
     file_map: &FileMap,
     create_debug_trace_list: bool,
 ) -> Result<Plonky2Circuit, RuntimeError> {
-    optimize_into_plonky2(program, options, parameter_names, file_map, create_debug_trace_list)
+    optimize_into_plonky2(
+        program,
+        options,
+        &primary_plonky2_passes(options),
+        secondary_passes,
+        parameter_names,
+        file_map,
+        create_debug_trace_list,
+    )
 }
 
 // This is just a convenience object to bundle the ssa with `print_ssa_passes` for debug printing.
