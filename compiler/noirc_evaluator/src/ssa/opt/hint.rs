#[cfg(test)]
mod tests {
    use acvm::acir::circuit::ExpressionWidth;

    use crate::{
        assert_ssa_snapshot,
        brillig::BrilligOptions,
        errors::RuntimeError,
<<<<<<< HEAD
        ssa::{
            OptimizationLevel, Ssa, SsaBuilder, SsaEvaluatorOptions, SsaLogging,
            opt::assert_normalized_ssa_equals, optimize_all,
        },
=======
        ssa::{Ssa, SsaBuilder, SsaEvaluatorOptions, SsaLogging, primary_passes},
>>>>>>> a6e9d03b
    };

    fn run_all_passes(ssa: Ssa) -> Result<Ssa, RuntimeError> {
        let options = &SsaEvaluatorOptions {
            ssa_logging: SsaLogging::None,
            brillig_options: BrilligOptions::default(),
            print_codegen_timings: false,
            expression_width: ExpressionWidth::default(),
            emit_ssa: None,
            skip_underconstrained_check: true,
            enable_brillig_constraints_check_lookback: false,
            skip_brillig_constraints_check: true,
            inliner_aggressiveness: 0,
            max_bytecode_increase_percent: None,
            optimization_level: OptimizationLevel::All,
        };

        let builder = SsaBuilder {
            ssa,
            ssa_logging: options.ssa_logging.clone(),
            print_codegen_timings: false,
            passed: Default::default(),
        };

        Ok(builder.run_passes(&primary_passes(options))?.finish())
    }

    /// Test that the `std::hint::black_box` function prevents some of the optimizations.
    #[test]
    fn test_black_box_hint() {
        // fn main(sum: u32) {
        //     // This version simplifies into a single `constraint 50 == sum`
        //     assert_eq(loop(5, 10), sum);
        //     // This should preserve additions because `k` is opaque, as if it came from an input.
        //     assert_eq(loop(5, std::hint::black_box(10)), sum);
        // }
        // fn loop(n: u32, k: u32) -> u32 {
        //     let mut sum = 0;
        //     for _ in 0..n {
        //         sum = sum + k;
        //     }
        //     sum
        // }

        // Initial SSA:
        let src = "
          acir(inline) fn main f0 {
            b0(v0: u32):
              v4 = call f1(u32 5, u32 10) -> u32
              v5 = eq v4, v0
              constrain v4 == v0
              v7 = call black_box(u32 10) -> u32
              v9 = call f1(u32 5, v7) -> u32
              v10 = eq v9, v0
              constrain v9 == v0
              return
          }
          acir(inline) fn loop f1 {
            b0(v0: u32, v1: u32):
              v3 = allocate -> &mut u32
              store u32 0 at v3
              jmp b1(u32 0)
            b1(v2: u32):
              v5 = lt v2, v0
              jmpif v5 then: b3, else: b2
            b3():
              v7 = load v3 -> u32
              v8 = add v7, v1
              store v8 at v3
              v10 = add v2, u32 1
              jmp b1(v10)
            b2():
              v6 = load v3 -> u32
              return v6
          }
        ";

        let ssa = Ssa::from_str(src).unwrap();
        let ssa = run_all_passes(ssa).unwrap();
        assert_ssa_snapshot!(ssa, @r"
        acir(inline) impure fn main f0 {
          b0(v0: u32):
            constrain u32 50 == v0
            v4 = call black_box(u32 10) -> u32
            v5 = add v4, v4
            v6 = add v5, v4
            v7 = add v6, v4
            v8 = add v7, v4
            constrain v8 == u32 50
            return
        }
        ");
    }
}<|MERGE_RESOLUTION|>--- conflicted
+++ resolved
@@ -6,14 +6,9 @@
         assert_ssa_snapshot,
         brillig::BrilligOptions,
         errors::RuntimeError,
-<<<<<<< HEAD
         ssa::{
-            OptimizationLevel, Ssa, SsaBuilder, SsaEvaluatorOptions, SsaLogging,
-            opt::assert_normalized_ssa_equals, optimize_all,
+            OptimizationLevel, Ssa, SsaBuilder, SsaEvaluatorOptions, SsaLogging, primary_passes,
         },
-=======
-        ssa::{Ssa, SsaBuilder, SsaEvaluatorOptions, SsaLogging, primary_passes},
->>>>>>> a6e9d03b
     };
 
     fn run_all_passes(ssa: Ssa) -> Result<Ssa, RuntimeError> {
