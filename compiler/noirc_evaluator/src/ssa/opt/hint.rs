#[cfg(test)]
mod tests {
    use acvm::acir::circuit::ExpressionWidth;

    use crate::{
        assert_ssa_snapshot,
        brillig::BrilligOptions,
        errors::RuntimeError,
<<<<<<< HEAD
        ssa::{
            opt::assert_normalized_ssa_equals, optimize_all, OptimizationLevel, Ssa, SsaBuilder, SsaEvaluatorOptions, SsaLogging
        },
=======
        ssa::{Ssa, SsaBuilder, SsaEvaluatorOptions, SsaLogging, primary_passes},
>>>>>>> 4c76f4e6
    };

    fn run_all_passes(ssa: Ssa) -> Result<Ssa, RuntimeError> {
        let options = &SsaEvaluatorOptions {
            ssa_logging: SsaLogging::None,
            brillig_options: BrilligOptions::default(),
            print_codegen_timings: false,
            expression_width: ExpressionWidth::default(),
            emit_ssa: None,
            skip_underconstrained_check: true,
            enable_brillig_constraints_check_lookback: false,
            skip_brillig_constraints_check: true,
            inliner_aggressiveness: 0,
            max_bytecode_increase_percent: None,
            show_plonky2: false,
            plonky2_print_file: None,
            optimization_level: OptimizationLevel::All
        };

        let builder = SsaBuilder {
            ssa,
            ssa_logging: options.ssa_logging.clone(),
            print_codegen_timings: false,
            passed: Default::default(),
        };

        Ok(builder.run_passes(&primary_passes(options))?.finish())
    }

    /// Test that the `std::hint::black_box` function prevents some of the optimizations.
    #[test]
    fn test_black_box_hint() {
        // fn main(sum: u32) {
        //     // This version simplifies into a single `constraint 50 == sum`
        //     assert_eq(loop(5, 10), sum);
        //     // This should preserve additions because `k` is opaque, as if it came from an input.
        //     assert_eq(loop(5, std::hint::black_box(10)), sum);
        // }
        // fn loop(n: u32, k: u32) -> u32 {
        //     let mut sum = 0;
        //     for _ in 0..n {
        //         sum = sum + k;
        //     }
        //     sum
        // }

        // Initial SSA:
        let src = "
          acir(inline) fn main f0 {
            b0(v0: u32):
              v4 = call f1(u32 5, u32 10) -> u32
              v5 = eq v4, v0
              constrain v4 == v0
              v7 = call black_box(u32 10) -> u32
              v9 = call f1(u32 5, v7) -> u32
              v10 = eq v9, v0
              constrain v9 == v0
              return
          }
          acir(inline) fn loop f1 {
            b0(v0: u32, v1: u32):
              v3 = allocate -> &mut u32
              store u32 0 at v3
              jmp b1(u32 0)
            b1(v2: u32):
              v5 = lt v2, v0
              jmpif v5 then: b3, else: b2
            b3():
              v7 = load v3 -> u32
              v8 = add v7, v1
              store v8 at v3
              v10 = add v2, u32 1
              jmp b1(v10)
            b2():
              v6 = load v3 -> u32
              return v6
          }
        ";

        let ssa = Ssa::from_str(src).unwrap();
        let ssa = run_all_passes(ssa).unwrap();
        assert_ssa_snapshot!(ssa, @r"
        acir(inline) impure fn main f0 {
          b0(v0: u32):
            constrain u32 50 == v0
            v4 = call black_box(u32 10) -> u32
            v5 = add v4, v4
            v6 = add v5, v4
            v7 = add v6, v4
            v8 = add v7, v4
            constrain v8 == u32 50
            return
        }
        ");
    }
}<|MERGE_RESOLUTION|>--- conflicted
+++ resolved
@@ -6,13 +6,7 @@
         assert_ssa_snapshot,
         brillig::BrilligOptions,
         errors::RuntimeError,
-<<<<<<< HEAD
-        ssa::{
-            opt::assert_normalized_ssa_equals, optimize_all, OptimizationLevel, Ssa, SsaBuilder, SsaEvaluatorOptions, SsaLogging
-        },
-=======
-        ssa::{Ssa, SsaBuilder, SsaEvaluatorOptions, SsaLogging, primary_passes},
->>>>>>> 4c76f4e6
+        ssa::{primary_passes, OptimizationLevel, Ssa, SsaBuilder, SsaEvaluatorOptions, SsaLogging},
     };
 
     fn run_all_passes(ssa: Ssa) -> Result<Ssa, RuntimeError> {
