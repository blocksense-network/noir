--- conflicted
+++ resolved
@@ -7,12 +7,8 @@
         brillig::BrilligOptions,
         errors::RuntimeError,
         ssa::{
-<<<<<<< HEAD
-            OptimizationLevel, Ssa, SsaBuilder, SsaEvaluatorOptions, SsaLogging, primary_passes,
-=======
-            Ssa, SsaBuilder, SsaEvaluatorOptions, SsaLogging, opt::inlining::MAX_INSTRUCTIONS,
-            primary_passes,
->>>>>>> 1b5e1de2
+            OptimizationLevel, Ssa, SsaBuilder, SsaEvaluatorOptions, SsaLogging,
+            opt::inlining::MAX_INSTRUCTIONS, primary_passes,
         },
     };
 
