use fxhash::FxHashMap as HashMap;
use std::{collections::VecDeque, sync::Arc};

use acvm::{
    acir::{AcirField, BlackBoxFunc},
    FieldElement,
};
cfg_if::cfg_if! {
    if #[cfg(feature = "goldilocks")] {
        //use goldilocks_blackbox_solver::derive_generators;
    } else {
        use bn254_blackbox_solver::derive_generators;
    }
}
use iter_extended::vecmap;
use num_bigint::BigUint;

use crate::ssa::{
    ir::{
        basic_block::BasicBlockId,
        call_stack::CallStackId,
        dfg::DataFlowGraph,
        instruction::Intrinsic,
        map::Id,
        types::{NumericType, Type},
        value::{Value, ValueId},
    },
    opt::flatten_cfg::value_merger::ValueMerger,
};

use super::{Binary, BinaryOp, Endian, Hint, Instruction, SimplifyResult};

mod blackbox;

/// Try to simplify this call instruction. If the instruction can be simplified to a known value,
/// that value is returned. Otherwise None is returned.
///
/// The `block` parameter indicates the block any new instructions that are part of a call's
/// simplification will be inserted into. For example, all slice intrinsics require updates
/// to the slice length, which requires inserting a binary instruction. This update instruction
/// must be inserted into the same block that the call itself is being simplified into.
pub(super) fn simplify_call(
    func: ValueId,
    arguments: &[ValueId],
    dfg: &mut DataFlowGraph,
    block: BasicBlockId,
    ctrl_typevars: Option<Vec<Type>>,
    call_stack: CallStackId,
) -> SimplifyResult {
    let intrinsic = match &dfg[func] {
        Value::Intrinsic(intrinsic) => *intrinsic,
        _ => return SimplifyResult::None,
    };

    let return_type = ctrl_typevars.and_then(|return_types| return_types.first().cloned());

    let constant_args: Option<Vec<_>> =
        arguments.iter().map(|value_id| dfg.get_numeric_constant(*value_id)).collect();

    let simplified_result = match intrinsic {
        Intrinsic::ToBits(endian) => {
            // TODO: simplify to a range constraint if `limb_count == 1`
            if let (Some(constant_args), Some(return_type)) = (constant_args, return_type.clone()) {
                let field = constant_args[0];
                let limb_count = if let Type::Array(_, array_len) = return_type {
                    array_len
                } else {
                    unreachable!("ICE: Intrinsic::ToRadix return type must be array")
                };
                constant_to_radix(endian, field, 2, limb_count, |values| {
                    make_constant_array(
                        dfg,
                        values.into_iter(),
                        NumericType::bool(),
                        block,
                        call_stack,
                    )
                })
            } else {
                SimplifyResult::None
            }
        }
        Intrinsic::ToRadix(endian) => {
            // TODO: simplify to a range constraint if `limb_count == 1`
            if let (Some(constant_args), Some(return_type)) = (constant_args, return_type.clone()) {
                let field = constant_args[0];
                let radix = constant_args[1].to_u128() as u32;
                let limb_count = if let Type::Array(_, array_len) = return_type {
                    array_len
                } else {
                    unreachable!("ICE: Intrinsic::ToRadix return type must be array")
                };
                constant_to_radix(endian, field, radix, limb_count, |values| {
                    make_constant_array(
                        dfg,
                        values.into_iter(),
                        NumericType::Unsigned { bit_size: 8 },
                        block,
                        call_stack,
                    )
                })
            } else {
                SimplifyResult::None
            }
        }
        Intrinsic::ArrayLen => {
            if let Some(length) = dfg.try_get_array_length(arguments[0]) {
                let length = FieldElement::from(length as u128);
                SimplifyResult::SimplifiedTo(dfg.make_constant(length, NumericType::length_type()))
            } else if matches!(dfg.type_of_value(arguments[1]), Type::Slice(_)) {
                SimplifyResult::SimplifiedTo(arguments[0])
            } else {
                SimplifyResult::None
            }
        }
        // Strings are already arrays of bytes in SSA
        Intrinsic::ArrayAsStrUnchecked => SimplifyResult::SimplifiedTo(arguments[0]),
        Intrinsic::AsSlice => {
            let array = dfg.get_array_constant(arguments[0]);
            if let Some((array, array_type)) = array {
                // Compute the resulting slice length by dividing the flattened
                // array length by the size of each array element
                let elements_size = array_type.element_size();
                let inner_element_types = array_type.element_types();
                assert_eq!(
                    0,
                    array.len() % elements_size,
                    "expected array length to be multiple of its elements size"
                );
                let slice_length_value = array.len() / elements_size;
                let slice_length =
                    dfg.make_constant(slice_length_value.into(), NumericType::length_type());
                let new_slice =
                    make_array(dfg, array, Type::Slice(inner_element_types), block, call_stack);
                SimplifyResult::SimplifiedToMultiple(vec![slice_length, new_slice])
            } else {
                SimplifyResult::None
            }
        }
        Intrinsic::SlicePushBack => {
            let slice = dfg.get_array_constant(arguments[1]);
            if let Some((mut slice, element_type)) = slice {
                // TODO(#2752): We need to handle the element_type size to appropriately handle slices of complex types.
                // This is reliant on dynamic indices of non-homogenous slices also being implemented.
                if element_type.element_size() != 1 {
                    // Old code before implementing multiple slice mergers
                    for elem in &arguments[2..] {
                        slice.push_back(*elem);
                    }

                    let new_slice_length =
                        update_slice_length(arguments[0], dfg, BinaryOp::Add, block);

                    let new_slice = make_array(dfg, slice, element_type, block, call_stack);
                    return SimplifyResult::SimplifiedToMultiple(vec![new_slice_length, new_slice]);
                }

                simplify_slice_push_back(slice, element_type, arguments, dfg, block, call_stack)
            } else {
                SimplifyResult::None
            }
        }
        Intrinsic::SlicePushFront => {
            let slice = dfg.get_array_constant(arguments[1]);
            if let Some((mut slice, element_type)) = slice {
                for elem in arguments[2..].iter().rev() {
                    slice.push_front(*elem);
                }

                let new_slice_length = update_slice_length(arguments[0], dfg, BinaryOp::Add, block);

                let new_slice = make_array(dfg, slice, element_type, block, call_stack);
                SimplifyResult::SimplifiedToMultiple(vec![new_slice_length, new_slice])
            } else {
                SimplifyResult::None
            }
        }
        Intrinsic::SlicePopBack => {
            let length = dfg.get_numeric_constant(arguments[0]);
            if length.map_or(true, |length| length.is_zero()) {
                // If the length is zero then we're trying to pop the last element from an empty slice.
                // Defer the error to acir_gen.
                return SimplifyResult::None;
            }

            let slice = dfg.get_array_constant(arguments[1]);
            if let Some((_, typ)) = slice {
                simplify_slice_pop_back(typ, arguments, dfg, block, call_stack)
            } else {
                SimplifyResult::None
            }
        }
        Intrinsic::SlicePopFront => {
            let length = dfg.get_numeric_constant(arguments[0]);
            if length.map_or(true, |length| length.is_zero()) {
                // If the length is zero then we're trying to pop the first element from an empty slice.
                // Defer the error to acir_gen.
                return SimplifyResult::None;
            }

            let slice = dfg.get_array_constant(arguments[1]);
            if let Some((mut slice, typ)) = slice {
                let element_count = typ.element_size();

                // We must pop multiple elements in the case of a slice of tuples
                let mut results = vecmap(0..element_count, |_| {
                    slice.pop_front().expect("There are no elements in this slice to be removed")
                });

                let new_slice_length = update_slice_length(arguments[0], dfg, BinaryOp::Sub, block);

                results.push(new_slice_length);

                let new_slice = make_array(dfg, slice, typ, block, call_stack);

                // The slice is the last item returned for pop_front
                results.push(new_slice);
                SimplifyResult::SimplifiedToMultiple(results)
            } else {
                SimplifyResult::None
            }
        }
        Intrinsic::SliceInsert => {
            let slice = dfg.get_array_constant(arguments[1]);
            let index = dfg.get_numeric_constant(arguments[2]);
            if let (Some((mut slice, typ)), Some(index)) = (slice, index) {
                let elements = &arguments[3..];
                let mut index = index.to_u128() as usize * elements.len();

                // Do not simplify the index is greater than the slice capacity
                // or else we will panic inside of the im::Vector insert method
                // Constraints should be generated during SSA gen to tell the user
                // they are attempting to insert at too large of an index
                if index > slice.len() {
                    return SimplifyResult::None;
                }

                for elem in &arguments[3..] {
                    slice.insert(index, *elem);
                    index += 1;
                }

                let new_slice_length = update_slice_length(arguments[0], dfg, BinaryOp::Add, block);

                let new_slice = make_array(dfg, slice, typ, block, call_stack);
                SimplifyResult::SimplifiedToMultiple(vec![new_slice_length, new_slice])
            } else {
                SimplifyResult::None
            }
        }
        Intrinsic::SliceRemove => {
            let length = dfg.get_numeric_constant(arguments[0]);
            if length.map_or(true, |length| length.is_zero()) {
                // If the length is zero then we're trying to remove an element from an empty slice.
                // Defer the error to acir_gen.
                return SimplifyResult::None;
            }

            let slice = dfg.get_array_constant(arguments[1]);
            let index = dfg.get_numeric_constant(arguments[2]);
            if let (Some((mut slice, typ)), Some(index)) = (slice, index) {
                let element_count = typ.element_size();
                let mut results = Vec::with_capacity(element_count + 1);
                let index = index.to_u128() as usize * element_count;

                // Do not simplify if the index is not less than the slice capacity
                // or else we will panic inside of the im::Vector remove method.
                // Constraints should be generated during SSA gen to tell the user
                // they are attempting to remove at too large of an index.
                if index >= slice.len() {
                    return SimplifyResult::None;
                }

                for _ in 0..element_count {
                    results.push(slice.remove(index));
                }

                let new_slice = make_array(dfg, slice, typ, block, call_stack);
                results.insert(0, new_slice);

                let new_slice_length = update_slice_length(arguments[0], dfg, BinaryOp::Sub, block);

                results.insert(0, new_slice_length);

                SimplifyResult::SimplifiedToMultiple(results)
            } else {
                SimplifyResult::None
            }
        }
        Intrinsic::StrAsBytes => {
            // Strings are already represented as bytes internally
            SimplifyResult::SimplifiedTo(arguments[0])
        }
        Intrinsic::AssertConstant => {
            if arguments.iter().all(|argument| dfg.is_constant(*argument)) {
                SimplifyResult::Remove
            } else {
                SimplifyResult::None
            }
        }
        Intrinsic::StaticAssert => {
            if arguments.len() != 2 {
                panic!("ICE: static_assert called with wrong number of arguments")
            }

            if !dfg.is_constant(arguments[1]) {
                return SimplifyResult::None;
            }

            if dfg.is_constant_true(arguments[0]) {
                SimplifyResult::Remove
            } else {
                SimplifyResult::None
            }
        }
        Intrinsic::ApplyRangeConstraint => {
            let value = arguments[0];
            let max_bit_size = dfg.get_numeric_constant(arguments[1]);
            if let Some(max_bit_size) = max_bit_size {
                let max_bit_size = max_bit_size.to_u128() as u32;
                let max_potential_bits = dfg.get_value_max_num_bits(value);
                if max_potential_bits < max_bit_size {
                    SimplifyResult::Remove
                } else {
                    SimplifyResult::SimplifiedToInstruction(Instruction::RangeCheck {
                        value,
                        max_bit_size,
                        assert_message: Some("call to assert_max_bit_size".to_owned()),
                    })
                }
            } else {
                SimplifyResult::None
            }
        }
        Intrinsic::Hint(Hint::BlackBox) => SimplifyResult::None,
        Intrinsic::BlackBox(bb_func) => {
            simplify_black_box_func(bb_func, arguments, dfg, block, call_stack)
        }
        Intrinsic::AsWitness => SimplifyResult::None,
        Intrinsic::IsUnconstrained => SimplifyResult::None,
        Intrinsic::DerivePedersenGenerators => {
            if let Some(Type::Array(_, len)) = return_type.clone() {
                simplify_derive_generators(dfg, arguments, len, block, call_stack)
            } else {
                unreachable!("Derive Pedersen Generators must return an array");
            }
        }
        Intrinsic::FieldLessThan => {
            if let Some(constants) = constant_args {
                let lhs = constants[0];
                let rhs = constants[1];
                let result = dfg.make_constant((lhs < rhs).into(), NumericType::bool());
                SimplifyResult::SimplifiedTo(result)
            } else {
                SimplifyResult::None
            }
        }
        Intrinsic::ArrayRefCount => SimplifyResult::None,
        Intrinsic::SliceRefCount => SimplifyResult::None,
    };

    if let (Some(expected_types), SimplifyResult::SimplifiedTo(result)) =
        (return_type, &simplified_result)
    {
        assert_eq!(
            dfg.type_of_value(*result),
            expected_types,
            "Simplification should not alter return type"
        );
    }

    simplified_result
}

/// Slices have a tuple structure (slice length, slice contents) to enable logic
/// that uses dynamic slice lengths (such as with merging slices in the flattening pass).
/// This method codegens an update to the slice length.
///
/// The binary operation performed on the slice length is always an addition or subtraction of `1`.
/// This is because the slice length holds the user length (length as displayed by a `.len()` call),
/// and not a flattened length used internally to represent arrays of tuples.
fn update_slice_length(
    slice_len: ValueId,
    dfg: &mut DataFlowGraph,
    operator: BinaryOp,
    block: BasicBlockId,
) -> ValueId {
    let one = dfg.make_constant(FieldElement::one(), NumericType::length_type());
    let instruction = Instruction::Binary(Binary { lhs: slice_len, operator, rhs: one });
    let call_stack = dfg.get_value_call_stack_id(slice_len);
    dfg.insert_instruction_and_results(instruction, block, None, call_stack).first()
}

fn simplify_slice_push_back(
    mut slice: im::Vector<ValueId>,
    element_type: Type,
    arguments: &[ValueId],
    dfg: &mut DataFlowGraph,
    block: BasicBlockId,
    call_stack: CallStackId,
) -> SimplifyResult {
    // The capacity must be an integer so that we can compare it against the slice length
    let capacity = dfg.make_constant((slice.len() as u128).into(), NumericType::length_type());
    let len_equals_capacity_instr =
        Instruction::Binary(Binary { lhs: arguments[0], operator: BinaryOp::Eq, rhs: capacity });
    let len_equals_capacity = dfg
        .insert_instruction_and_results(len_equals_capacity_instr, block, None, call_stack)
        .first();
    let len_not_equals_capacity_instr = Instruction::Not(len_equals_capacity);
    let len_not_equals_capacity = dfg
        .insert_instruction_and_results(len_not_equals_capacity_instr, block, None, call_stack)
        .first();

    let new_slice_length = update_slice_length(arguments[0], dfg, BinaryOp::Add, block);

    for elem in &arguments[2..] {
        slice.push_back(*elem);
    }
    let slice_size = slice.len() as u32;
    let element_size = element_type.element_size() as u32;
    let new_slice = make_array(dfg, slice, element_type, block, call_stack);

    let set_last_slice_value_instr = Instruction::ArraySet {
        array: new_slice,
        index: arguments[0],
        value: arguments[2],
        mutable: false,
    };

    let set_last_slice_value = dfg
        .insert_instruction_and_results(set_last_slice_value_instr, block, None, call_stack)
        .first();

    let mut slice_sizes = HashMap::default();
    slice_sizes.insert(set_last_slice_value, slice_size / element_size);
    slice_sizes.insert(new_slice, slice_size / element_size);

    let unknown = &mut HashMap::default();
    let mut value_merger =
        ValueMerger::new(dfg, block, &mut slice_sizes, unknown, None, call_stack);

    let new_slice = value_merger.merge_values(
        len_not_equals_capacity,
        len_equals_capacity,
        set_last_slice_value,
        new_slice,
    );

    SimplifyResult::SimplifiedToMultiple(vec![new_slice_length, new_slice])
}

fn simplify_slice_pop_back(
    slice_type: Type,
    arguments: &[ValueId],
    dfg: &mut DataFlowGraph,
    block: BasicBlockId,
    call_stack: CallStackId,
) -> SimplifyResult {
    let element_types = slice_type.element_types();
    let element_count = element_types.len();
    let mut results = VecDeque::with_capacity(element_count + 1);

    let new_slice_length = update_slice_length(arguments[0], dfg, BinaryOp::Sub, block);

    let element_size =
        dfg.make_constant((element_count as u128).into(), NumericType::length_type());
    let flattened_len_instr = Instruction::binary(BinaryOp::Mul, arguments[0], element_size);
    let mut flattened_len =
        dfg.insert_instruction_and_results(flattened_len_instr, block, None, call_stack).first();
    flattened_len = update_slice_length(flattened_len, dfg, BinaryOp::Sub, block);

    // We must pop multiple elements in the case of a slice of tuples
    // Iterating through element types in reverse here since we're popping from the end
    for element_type in element_types.iter().rev() {
        let get_last_elem_instr =
            Instruction::ArrayGet { array: arguments[1], index: flattened_len };

        let element_type = Some(vec![element_type.clone()]);
        let get_last_elem = dfg
            .insert_instruction_and_results(get_last_elem_instr, block, element_type, call_stack)
            .first();
        results.push_front(get_last_elem);

        flattened_len = update_slice_length(flattened_len, dfg, BinaryOp::Sub, block);
    }

    results.push_front(arguments[1]);

    results.push_front(new_slice_length);
    SimplifyResult::SimplifiedToMultiple(results.into())
}

/// Try to simplify this black box call. If the call can be simplified to a known value,
/// that value is returned. Otherwise [`SimplifyResult::None`] is returned.
fn simplify_black_box_func(
    bb_func: BlackBoxFunc,
    arguments: &[ValueId],
    dfg: &mut DataFlowGraph,
    block: BasicBlockId,
    call_stack: CallStackId,
) -> SimplifyResult {
    cfg_if::cfg_if! {
        if #[cfg(feature = "bn254")] {
            let solver = bn254_blackbox_solver::Bn254BlackBoxSolver;
        } else {
            let solver = acvm::blackbox_solver::StubbedBlackBoxSolver;
        }
    };
    match bb_func {
        BlackBoxFunc::Blake2s => blackbox::simplify_hash(
            dfg,
            arguments,
            acvm::blackbox_solver::blake2s,
            block,
            call_stack,
        ),
        BlackBoxFunc::Blake3 => blackbox::simplify_hash(
            dfg,
            arguments,
            acvm::blackbox_solver::blake3,
            block,
            call_stack,
        ),
        BlackBoxFunc::Keccakf1600 => {
            if let Some((array_input, _)) = dfg.get_array_constant(arguments[0]) {
                if array_is_constant(dfg, &array_input) {
                    let const_input: Vec<u64> = array_input
                        .iter()
                        .map(|id| {
                            let field = dfg
                                .get_numeric_constant(*id)
                                .expect("value id from array should point at constant");
                            field.to_u128() as u64
                        })
                        .collect();

                    let state = acvm::blackbox_solver::keccakf1600(
                        const_input.try_into().expect("Keccakf1600 input should have length of 25"),
                    )
                    .expect("Rust solvable black box function should not fail");
                    let state_values = state.iter().map(|x| FieldElement::from(*x as u128));
                    let result_array = make_constant_array(
                        dfg,
                        state_values,
                        NumericType::Unsigned { bit_size: 64 },
                        block,
                        call_stack,
                    );
                    SimplifyResult::SimplifiedTo(result_array)
                } else {
                    SimplifyResult::None
                }
            } else {
                SimplifyResult::None
            }
        }
        BlackBoxFunc::Poseidon2Permutation => {
            blackbox::simplify_poseidon2_permutation(dfg, solver, arguments, block, call_stack)
        }
        BlackBoxFunc::EcdsaSecp256k1 => blackbox::simplify_signature(
            dfg,
            arguments,
            acvm::blackbox_solver::ecdsa_secp256k1_verify,
        ),
        BlackBoxFunc::EcdsaSecp256r1 => blackbox::simplify_signature(
            dfg,
            arguments,
            acvm::blackbox_solver::ecdsa_secp256r1_verify,
        ),

        BlackBoxFunc::MultiScalarMul => {
            blackbox::simplify_msm(dfg, solver, arguments, block, call_stack)
        }
        BlackBoxFunc::EmbeddedCurveAdd => {
            blackbox::simplify_ec_add(dfg, solver, arguments, block, call_stack)
        }

        BlackBoxFunc::BigIntAdd
        | BlackBoxFunc::BigIntSub
        | BlackBoxFunc::BigIntMul
        | BlackBoxFunc::BigIntDiv
        | BlackBoxFunc::RecursiveAggregation
        | BlackBoxFunc::BigIntFromLeBytes
        | BlackBoxFunc::BigIntToLeBytes => SimplifyResult::None,

        BlackBoxFunc::AND => {
            unreachable!("ICE: `BlackBoxFunc::AND` calls should be transformed into a `BinaryOp`")
        }
        BlackBoxFunc::XOR => {
            unreachable!("ICE: `BlackBoxFunc::XOR` calls should be transformed into a `BinaryOp`")
        }
        BlackBoxFunc::RANGE => {
            unreachable!(
                "ICE: `BlackBoxFunc::RANGE` calls should be transformed into a `Instruction::Cast`"
            )
        }
        BlackBoxFunc::Sha256Compression => SimplifyResult::None, //TODO(Guillaume)
        BlackBoxFunc::AES128Encrypt => SimplifyResult::None,
    }
}

fn make_constant_array(
    dfg: &mut DataFlowGraph,
    results: impl Iterator<Item = FieldElement>,
    typ: NumericType,
    block: BasicBlockId,
    call_stack: CallStackId,
) -> ValueId {
    let result_constants: im::Vector<_> =
        results.map(|element| dfg.make_constant(element, typ)).collect();

    let typ = Type::Array(Arc::new(vec![Type::Numeric(typ)]), result_constants.len() as u32);
    make_array(dfg, result_constants, typ, block, call_stack)
}

fn make_array(
    dfg: &mut DataFlowGraph,
    elements: im::Vector<ValueId>,
    typ: Type,
    block: BasicBlockId,
    call_stack: CallStackId,
) -> ValueId {
    let instruction = Instruction::MakeArray { elements, typ };
    dfg.insert_instruction_and_results(instruction, block, None, call_stack).first()
}

/// Returns a slice (represented by a tuple (len, slice)) of constants corresponding to the limbs of the radix decomposition.
fn constant_to_radix(
    endian: Endian,
    field: FieldElement,
    radix: u32,
    limb_count: u32,
    mut make_array: impl FnMut(Vec<FieldElement>) -> ValueId,
) -> SimplifyResult {
    let bit_size = u32::BITS - (radix - 1).leading_zeros();
    let radix_big = BigUint::from(radix);
    assert_eq!(BigUint::from(2u128).pow(bit_size), radix_big, "ICE: Radix must be a power of 2");
    let big_integer = BigUint::from_bytes_be(&field.to_be_bytes());

    // Decompose the integer into its radix digits in little endian form.
    let decomposed_integer = big_integer.to_radix_le(radix);
    if limb_count < decomposed_integer.len() as u32 {
        // `field` cannot be represented as `limb_count` bits.
        // defer error to acir_gen.
        SimplifyResult::None
    } else {
        let mut limbs = vecmap(0..limb_count, |i| match decomposed_integer.get(i as usize) {
            Some(digit) => FieldElement::from_be_bytes_reduce(&[*digit]),
            None => FieldElement::zero(),
        });
        if endian == Endian::Big {
            limbs.reverse();
        }
        let result_array = make_array(limbs);
        SimplifyResult::SimplifiedTo(result_array)
    }
}

fn to_u8_vec(dfg: &DataFlowGraph, values: im::Vector<Id<Value>>) -> Vec<u8> {
    values
        .iter()
        .map(|id| {
            let field = dfg
                .get_numeric_constant(*id)
                .expect("value id from array should point at constant");
            *field.to_be_bytes().last().unwrap()
        })
        .collect()
}

fn array_is_constant(dfg: &DataFlowGraph, values: &im::Vector<Id<Value>>) -> bool {
    values.iter().all(|value| dfg.get_numeric_constant(*value).is_some())
}

<<<<<<< HEAD
fn simplify_hash(
    dfg: &mut DataFlowGraph,
    arguments: &[ValueId],
    hash_function: fn(&[u8]) -> Result<[u8; 32], BlackBoxResolutionError>,
    block: BasicBlockId,
    call_stack: CallStackId,
) -> SimplifyResult {
    match dfg.get_array_constant(arguments[0]) {
        Some((input, _)) if array_is_constant(dfg, &input) => {
            let input_bytes: Vec<u8> = to_u8_vec(dfg, input);

            let hash = hash_function(&input_bytes)
                .expect("Rust solvable black box function should not fail");

            let hash_values = hash.iter().map(|byte| FieldElement::from_be_bytes_reduce(&[*byte]));

            let u8_type = NumericType::Unsigned { bit_size: 8 };
            let result_array = make_constant_array(dfg, hash_values, u8_type, block, call_stack);
            SimplifyResult::SimplifiedTo(result_array)
        }
        _ => SimplifyResult::None,
    }
}

type ECDSASignatureVerifier = fn(
    hashed_msg: &[u8],
    public_key_x: &[u8; 32],
    public_key_y: &[u8; 32],
    signature: &[u8; 64],
) -> Result<bool, BlackBoxResolutionError>;
fn simplify_signature(
    dfg: &mut DataFlowGraph,
    arguments: &[ValueId],
    signature_verifier: ECDSASignatureVerifier,
) -> SimplifyResult {
    match (
        dfg.get_array_constant(arguments[0]),
        dfg.get_array_constant(arguments[1]),
        dfg.get_array_constant(arguments[2]),
        dfg.get_array_constant(arguments[3]),
    ) {
        (
            Some((public_key_x, _)),
            Some((public_key_y, _)),
            Some((signature, _)),
            Some((hashed_message, _)),
        ) if array_is_constant(dfg, &public_key_x)
            && array_is_constant(dfg, &public_key_y)
            && array_is_constant(dfg, &signature)
            && array_is_constant(dfg, &hashed_message) =>
        {
            let public_key_x: [u8; 32] = to_u8_vec(dfg, public_key_x)
                .try_into()
                .expect("ECDSA public key fields are 32 bytes");
            let public_key_y: [u8; 32] = to_u8_vec(dfg, public_key_y)
                .try_into()
                .expect("ECDSA public key fields are 32 bytes");
            let signature: [u8; 64] =
                to_u8_vec(dfg, signature).try_into().expect("ECDSA signatures are 64 bytes");
            let hashed_message: Vec<u8> = to_u8_vec(dfg, hashed_message);

            let valid_signature =
                signature_verifier(&hashed_message, &public_key_x, &public_key_y, &signature)
                    .expect("Rust solvable black box function should not fail");

            let valid_signature = dfg.make_constant(valid_signature.into(), NumericType::bool());
            SimplifyResult::SimplifiedTo(valid_signature)
        }
        _ => SimplifyResult::None,
    }
}

cfg_if::cfg_if! {
    if #[cfg(feature = "goldilocks")] {
        fn simplify_derive_generators(
            dfg: &mut DataFlowGraph,
            arguments: &[ValueId],
            num_generators: u32,
            block: BasicBlockId,
            call_stack: CallStackId,
        ) -> SimplifyResult {
            todo!()
=======
fn simplify_derive_generators(
    dfg: &mut DataFlowGraph,
    arguments: &[ValueId],
    num_generators: u32,
    block: BasicBlockId,
    call_stack: CallStackId,
) -> SimplifyResult {
    if arguments.len() == 2 {
        let domain_separator_string = dfg.get_array_constant(arguments[0]);
        let starting_index = dfg.get_numeric_constant(arguments[1]);
        if let (Some(domain_separator_string), Some(starting_index)) =
            (domain_separator_string, starting_index)
        {
            let domain_separator_bytes = domain_separator_string
                .0
                .iter()
                .map(|&x| dfg.get_numeric_constant(x).unwrap().to_u128() as u8)
                .collect::<Vec<u8>>();
            let generators = derive_generators(
                &domain_separator_bytes,
                num_generators,
                starting_index.try_to_u32().expect("argument is declared as u32"),
            );
            let is_infinite = dfg.make_constant(FieldElement::zero(), NumericType::bool());
            let mut results = Vec::new();
            for gen in generators {
                let x_big: BigUint = gen.x.into();
                let x = FieldElement::from_be_bytes_reduce(&x_big.to_bytes_be());
                let y_big: BigUint = gen.y.into();
                let y = FieldElement::from_be_bytes_reduce(&y_big.to_bytes_be());
                results.push(dfg.make_constant(x, NumericType::NativeField));
                results.push(dfg.make_constant(y, NumericType::NativeField));
                results.push(is_infinite);
            }
            let len = results.len() as u32;
            let typ =
                Type::Array(vec![Type::field(), Type::field(), Type::unsigned(1)].into(), len / 3);
            let result = make_array(dfg, results.into(), typ, block, call_stack);
            SimplifyResult::SimplifiedTo(result)
        } else {
            SimplifyResult::None
>>>>>>> 08bfd771
        }
    } else {
        fn simplify_derive_generators(
            dfg: &mut DataFlowGraph,
            arguments: &[ValueId],
            num_generators: u32,
            block: BasicBlockId,
            call_stack: CallStackId,
        ) -> SimplifyResult {
            if arguments.len() == 2 {
                let domain_separator_string = dfg.get_array_constant(arguments[0]);
                let starting_index = dfg.get_numeric_constant(arguments[1]);
                if let (Some(domain_separator_string), Some(starting_index)) =
                    (domain_separator_string, starting_index)
                {
                    let domain_separator_bytes = domain_separator_string
                        .0
                        .iter()
                        .map(|&x| dfg.get_numeric_constant(x).unwrap().to_u128() as u8)
                        .collect::<Vec<u8>>();
                    let generators = derive_generators(
                        &domain_separator_bytes,
                        num_generators,
                        starting_index.try_to_u32().expect("argument is declared as u32"),
                    );
                    let is_infinite = dfg.make_constant(FieldElement::zero(), NumericType::bool());
                    let mut results = Vec::new();
                    for gen in generators {
                        let x_big: BigUint = gen.x.into();
                        let x = FieldElement::from_be_bytes_reduce(&x_big.to_bytes_be());
                        let y_big: BigUint = gen.y.into();
                        let y = FieldElement::from_be_bytes_reduce(&y_big.to_bytes_be());
                        results.push(dfg.make_constant(x, NumericType::NativeField));
                        results.push(dfg.make_constant(y, NumericType::NativeField));
                        results.push(is_infinite);
                    }
                    let len = results.len() as u32;
                    let typ =
                        Type::Array(vec![Type::field(), Type::field(), Type::unsigned(1)].into(), len / 3);
                    let result = make_array(dfg, results.into(), typ, block, call_stack);
                    SimplifyResult::SimplifiedTo(result)
                } else {
                    SimplifyResult::None
                }
            } else {
                unreachable!("Unexpected number of arguments to derive_generators");
            }
        }
    }
}

#[cfg(test)]
mod tests {
    use crate::ssa::{opt::assert_normalized_ssa_equals, Ssa};

    #[test]
    fn simplify_derive_generators_has_correct_type() {
        let src = r#"
            brillig(inline) fn main f0 {
              b0():
                v0 = make_array b"DEFAULT_DOMAIN_SEPARATOR"

                // This call was previously incorrectly simplified to something that returned `[Field; 3]`
                v2 = call derive_pedersen_generators(v0, u32 0) -> [(Field, Field, u1); 1]

                return v2
            }
            "#;
        let ssa = Ssa::from_str(src).unwrap();

        let expected = r#"
            brillig(inline) fn main f0 {
              b0():
                v15 = make_array b"DEFAULT_DOMAIN_SEPARATOR"
                v19 = make_array [Field 3728882899078719075161482178784387565366481897740339799480980287259621149274, Field -9903063709032878667290627648209915537972247634463802596148419711785767431332, u1 0] : [(Field, Field, u1); 1]
                return v19
            }
            "#;
        assert_normalized_ssa_equals(ssa, expected);
    }
}<|MERGE_RESOLUTION|>--- conflicted
+++ resolved
@@ -672,79 +672,6 @@
     values.iter().all(|value| dfg.get_numeric_constant(*value).is_some())
 }
 
-<<<<<<< HEAD
-fn simplify_hash(
-    dfg: &mut DataFlowGraph,
-    arguments: &[ValueId],
-    hash_function: fn(&[u8]) -> Result<[u8; 32], BlackBoxResolutionError>,
-    block: BasicBlockId,
-    call_stack: CallStackId,
-) -> SimplifyResult {
-    match dfg.get_array_constant(arguments[0]) {
-        Some((input, _)) if array_is_constant(dfg, &input) => {
-            let input_bytes: Vec<u8> = to_u8_vec(dfg, input);
-
-            let hash = hash_function(&input_bytes)
-                .expect("Rust solvable black box function should not fail");
-
-            let hash_values = hash.iter().map(|byte| FieldElement::from_be_bytes_reduce(&[*byte]));
-
-            let u8_type = NumericType::Unsigned { bit_size: 8 };
-            let result_array = make_constant_array(dfg, hash_values, u8_type, block, call_stack);
-            SimplifyResult::SimplifiedTo(result_array)
-        }
-        _ => SimplifyResult::None,
-    }
-}
-
-type ECDSASignatureVerifier = fn(
-    hashed_msg: &[u8],
-    public_key_x: &[u8; 32],
-    public_key_y: &[u8; 32],
-    signature: &[u8; 64],
-) -> Result<bool, BlackBoxResolutionError>;
-fn simplify_signature(
-    dfg: &mut DataFlowGraph,
-    arguments: &[ValueId],
-    signature_verifier: ECDSASignatureVerifier,
-) -> SimplifyResult {
-    match (
-        dfg.get_array_constant(arguments[0]),
-        dfg.get_array_constant(arguments[1]),
-        dfg.get_array_constant(arguments[2]),
-        dfg.get_array_constant(arguments[3]),
-    ) {
-        (
-            Some((public_key_x, _)),
-            Some((public_key_y, _)),
-            Some((signature, _)),
-            Some((hashed_message, _)),
-        ) if array_is_constant(dfg, &public_key_x)
-            && array_is_constant(dfg, &public_key_y)
-            && array_is_constant(dfg, &signature)
-            && array_is_constant(dfg, &hashed_message) =>
-        {
-            let public_key_x: [u8; 32] = to_u8_vec(dfg, public_key_x)
-                .try_into()
-                .expect("ECDSA public key fields are 32 bytes");
-            let public_key_y: [u8; 32] = to_u8_vec(dfg, public_key_y)
-                .try_into()
-                .expect("ECDSA public key fields are 32 bytes");
-            let signature: [u8; 64] =
-                to_u8_vec(dfg, signature).try_into().expect("ECDSA signatures are 64 bytes");
-            let hashed_message: Vec<u8> = to_u8_vec(dfg, hashed_message);
-
-            let valid_signature =
-                signature_verifier(&hashed_message, &public_key_x, &public_key_y, &signature)
-                    .expect("Rust solvable black box function should not fail");
-
-            let valid_signature = dfg.make_constant(valid_signature.into(), NumericType::bool());
-            SimplifyResult::SimplifiedTo(valid_signature)
-        }
-        _ => SimplifyResult::None,
-    }
-}
-
 cfg_if::cfg_if! {
     if #[cfg(feature = "goldilocks")] {
         fn simplify_derive_generators(
@@ -755,49 +682,6 @@
             call_stack: CallStackId,
         ) -> SimplifyResult {
             todo!()
-=======
-fn simplify_derive_generators(
-    dfg: &mut DataFlowGraph,
-    arguments: &[ValueId],
-    num_generators: u32,
-    block: BasicBlockId,
-    call_stack: CallStackId,
-) -> SimplifyResult {
-    if arguments.len() == 2 {
-        let domain_separator_string = dfg.get_array_constant(arguments[0]);
-        let starting_index = dfg.get_numeric_constant(arguments[1]);
-        if let (Some(domain_separator_string), Some(starting_index)) =
-            (domain_separator_string, starting_index)
-        {
-            let domain_separator_bytes = domain_separator_string
-                .0
-                .iter()
-                .map(|&x| dfg.get_numeric_constant(x).unwrap().to_u128() as u8)
-                .collect::<Vec<u8>>();
-            let generators = derive_generators(
-                &domain_separator_bytes,
-                num_generators,
-                starting_index.try_to_u32().expect("argument is declared as u32"),
-            );
-            let is_infinite = dfg.make_constant(FieldElement::zero(), NumericType::bool());
-            let mut results = Vec::new();
-            for gen in generators {
-                let x_big: BigUint = gen.x.into();
-                let x = FieldElement::from_be_bytes_reduce(&x_big.to_bytes_be());
-                let y_big: BigUint = gen.y.into();
-                let y = FieldElement::from_be_bytes_reduce(&y_big.to_bytes_be());
-                results.push(dfg.make_constant(x, NumericType::NativeField));
-                results.push(dfg.make_constant(y, NumericType::NativeField));
-                results.push(is_infinite);
-            }
-            let len = results.len() as u32;
-            let typ =
-                Type::Array(vec![Type::field(), Type::field(), Type::unsigned(1)].into(), len / 3);
-            let result = make_array(dfg, results.into(), typ, block, call_stack);
-            SimplifyResult::SimplifiedTo(result)
-        } else {
-            SimplifyResult::None
->>>>>>> 08bfd771
         }
     } else {
         fn simplify_derive_generators(
