--- conflicted
+++ resolved
@@ -13,8 +13,7 @@
     },
     native_types::Witness,
 };
-<<<<<<< HEAD
-use acvm::{acir::circuit::opcodes::BlockId, acir::AcirField, FieldElement};
+use acvm::{FieldElement, acir::AcirField, acir::circuit::opcodes::BlockId};
 cfg_if::cfg_if! {
     if #[cfg(feature = "goldilocks")] {
         use goldilocks_blackbox_solver::GoldilocksBlackBoxSolver as Bn254BlackBoxSolver;
@@ -22,10 +21,6 @@
         use bn254_blackbox_solver::Bn254BlackBoxSolver;
     }
 }
-=======
-use acvm::{FieldElement, acir::AcirField, acir::circuit::opcodes::BlockId};
-use bn254_blackbox_solver::Bn254BlackBoxSolver;
->>>>>>> 6a4f172c
 use iter_extended::{try_vecmap, vecmap};
 use noirc_frontend::monomorphization::ast::InlineType;
 
