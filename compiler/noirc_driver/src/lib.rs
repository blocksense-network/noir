--- conflicted
+++ resolved
@@ -416,7 +416,6 @@
         vec![err]
     })?;
 
-<<<<<<< HEAD
     let compiled_program = compile_no_check(
         context,
         options,
@@ -426,12 +425,7 @@
         generate_plonky2,
         create_debug_trace_list,
     )
-    .map_err(FileDiagnostic::from)?;
-=======
-    let compiled_program =
-        compile_no_check(context, options, main, cached_program, options.force_compile)
-            .map_err(|error| vec![CustomDiagnostic::from(error)])?;
->>>>>>> fdd2fe74
+    .map_err(|error| vec![CustomDiagnostic::from(error)])?;
 
     let compilation_warnings = vecmap(compiled_program.warnings.clone(), CustomDiagnostic::from);
     if options.deny_warnings && !compilation_warnings.is_empty() {
@@ -543,25 +537,15 @@
             options.show_ssa_pass = options.show_ssa_pass.filter(|_| show);
         };
 
-<<<<<<< HEAD
         let function =
             match compile_no_check(context, &options, function_id, None, true, false, false) {
                 Ok(function) => function,
                 Err(new_error) => {
-                    errors.push(FileDiagnostic::from(new_error));
+                    errors.push(new_error.into());
                     continue;
                 }
             };
 
-=======
-        let function = match compile_no_check(context, &options, function_id, None, true) {
-            Ok(function) => function,
-            Err(new_error) => {
-                errors.push(new_error.into());
-                continue;
-            }
-        };
->>>>>>> fdd2fe74
         warnings.extend(function.warnings);
         let modifiers = context.def_interner.function_modifiers(&function_id);
 
