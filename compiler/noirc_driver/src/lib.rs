--- conflicted
+++ resolved
@@ -554,28 +554,18 @@
         info!("Program matches existing artifact, returning early");
         return Ok(cached_program.expect("cache must exist for hashes to match"));
     }
-<<<<<<< HEAD
     let return_visibility = monomorph.return_visibility;
 
-    let SsaProgramArtifact { program, debug, warnings, names, error_types, .. } = create_program(
-        monomorph.clone(),
-        options.show_ssa,
-        options.show_brillig,
-        options.force_brillig,
-        options.benchmark_codegen,
-    )?;
-=======
-    let return_visibility = program.return_visibility;
     let ssa_evaluator_options = noirc_evaluator::ssa::SsaEvaluatorOptions {
         enable_ssa_logging: options.show_ssa,
         enable_brillig_logging: options.show_brillig,
         force_brillig_output: options.force_brillig,
         print_codegen_timings: options.benchmark_codegen,
     };
-
-    let SsaProgramArtifact { program, debug, warnings, names, error_types, .. } =
-        create_program(program, &ssa_evaluator_options)?;
->>>>>>> cb9db55d
+    let SsaProgramArtifact { program, debug, warnings, names, error_types, .. } = create_program(
+        monomorph.clone(),
+        &ssa_evaluator_options
+    )?;
 
     let abi = abi_gen::gen_abi(context, &main_function, return_visibility, error_types);
     let file_map = filter_relevant_files(&debug, &context.file_manager);
