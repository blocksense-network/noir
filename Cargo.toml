[workspace]

members = [
    # Aztec Macro crate for metaprogramming
    "aztec_macros",
    # Compiler crates
    "compiler/noirc_arena",
    "compiler/noirc_evaluator",
    "compiler/noirc_frontend",
    "compiler/noirc_errors",
    "compiler/noirc_driver",
    "compiler/noirc_printable_type",
    "compiler/fm",
    "compiler/wasm",
    # Crates related to tooling built on top of the Noir compiler
    "tooling/lsp",
    "tooling/debugger",
<<<<<<< HEAD
    "tooling/tracer",
=======
    "tooling/fuzzer",
>>>>>>> 318314d6
    "tooling/nargo",
    "tooling/nargo_fmt",
    "tooling/nargo_cli",
    "tooling/nargo_toml",
    "tooling/noirc_artifacts",
    "tooling/noirc_abi",
    "tooling/noirc_abi_wasm",
    "tooling/acvm_cli",
    # ACVM
    "acvm-repo/acir_field",
    "acvm-repo/acir",
    "acvm-repo/acvm",
    "acvm-repo/acvm_js",
    "acvm-repo/brillig",
    "acvm-repo/brillig_vm",
    "acvm-repo/blackbox_solver",
    "acvm-repo/bn254_blackbox_solver",
    # Utility crates
    "utils/iter-extended",
]
default-members = ["tooling/nargo_cli", "tooling/acvm_cli"]
resolver = "2"

[workspace.package]
# x-release-please-start-version
version = "0.31.0"
# x-release-please-end
authors = ["The Noir Team <team@noir-lang.org>"]
edition = "2021"
rust-version = "1.74.1"
license = "MIT OR Apache-2.0"
repository = "https://github.com/noir-lang/noir/"

[workspace.dependencies]

# ACVM workspace dependencies
acir_field = { version = "0.47.0", path = "acvm-repo/acir_field", default-features = false }
acir = { version = "0.47.0", path = "acvm-repo/acir", default-features = false }
acvm = { version = "0.47.0", path = "acvm-repo/acvm" }
brillig = { version = "0.47.0", path = "acvm-repo/brillig", default-features = false }
brillig_vm = { version = "0.47.0", path = "acvm-repo/brillig_vm", default-features = false }
acvm_blackbox_solver = { version = "0.47.0", path = "acvm-repo/blackbox_solver", default-features = false }
bn254_blackbox_solver = { version = "0.47.0", path = "acvm-repo/bn254_blackbox_solver", default-features = false }

# Noir compiler workspace dependencies
fm = { path = "compiler/fm" }
noirc_arena = { path = "compiler/noirc_arena" }
noirc_driver = { path = "compiler/noirc_driver" }
noirc_errors = { path = "compiler/noirc_errors" }
noirc_evaluator = { path = "compiler/noirc_evaluator" }
noirc_frontend = { path = "compiler/noirc_frontend" }
noirc_printable_type = { path = "compiler/noirc_printable_type" }

# Noir tooling workspace dependencies
noir_fuzzer = { path = "tooling/fuzzer" }
nargo = { path = "tooling/nargo" }
nargo_fmt = { path = "tooling/nargo_fmt" }
nargo_toml = { path = "tooling/nargo_toml" }
noir_lsp = { path = "tooling/lsp" }
noir_debugger = { path = "tooling/debugger" }
noir_tracer = { path = "tooling/tracer" }
noirc_abi = { path = "tooling/noirc_abi" }
noirc_artifacts = { path = "tooling/noirc_artifacts" }
bb_abstraction_leaks = { path = "tooling/bb_abstraction_leaks" }
acvm_cli = { path = "tooling/acvm_cli" }

# Arkworks
ark-bn254 = { version = "^0.4.0", default-features = false, features = ["curve"] }
ark-bls12-381 = { version = "^0.4.0", default-features = false, features = ["curve"] }
grumpkin = { version = "0.1.0", package = "noir_grumpkin", features = ["std"] } 
ark-ec = { version = "^0.4.0", default-features = false }
ark-ff = { version = "^0.4.0", default-features = false }
ark-std = { version = "^0.4.0", default-features = false }

# Misc utils crates
iter-extended = { path = "utils/iter-extended" }

# LSP
async-lsp = { version = "0.1.0", default-features = false }
lsp-types = "0.94.1"
tower = "0.4"

# Wasm
wasm-bindgen = { version = "=0.2.86", features = ["serde-serialize"] }
wasm-bindgen-test = "0.3.36"
wasm-bindgen-futures = "0.4.36"
console_error_panic_hook = "0.1.7"
gloo-utils = { version = "0.1", features = ["serde"] }
js-sys = "0.3.62"
getrandom = "0.2"

# Debugger
dap = "0.4.1-alpha1"
clap = { version = "4.3.19", features = ["derive", "env"] }
codespan = { version = "0.11.1", features = ["serialization"] }
codespan-lsp = "0.11.1"
codespan-reporting = "0.11.1"
chumsky = { git = "https://github.com/jfecher/chumsky", rev = "ad9d312", default-features = false, features = [
    "ahash",
    "std",
] }

# Benchmarking
criterion = "0.5.0"
# Note that using the "frame-pointer" feature breaks framegraphs on linux
# https://github.com/tikv/pprof-rs/pull/172
pprof = { version = "0.13", features = ["flamegraph", "criterion"] }


dirs = "4"
serde = { version = "1.0.136", features = ["derive"] }
serde_json = "1.0"
smol_str = { version = "0.1.17", features = ["serde"] }
thiserror = "1.0.21"
toml = "0.7.2"
url = "2.2.0"
base64 = "0.21.2"
fxhash = "0.2.1"
build-data = "0.1.3"
bincode = "1.3.3"
hex = "0.4.2"
const_format = "0.2.30"
num-bigint = "0.4"
num-traits = "0.2"
similar-asserts = "1.5.0"
tempfile = "3.6.0"
jsonrpc = { version = "0.16.0", features = ["minreq_http"] }
flate2 = "1.0.24"
rand = "0.8.5"
proptest = "1.2.0"
proptest-derive = "0.4.0"


im = { version = "15.1", features = ["serde"] }
tracing = "0.1.40"
tracing-web = "0.1.3"
tracing-subscriber = { version = "0.3.18", features = ["env-filter"] }
rust-embed = "6.6.0"

[profile.dev]
# This is required to be able to run `cargo test` in acvm_js due to the `locals exceeds maximum` error.
# See https://ritik-mishra.medium.com/resolving-the-wasm-pack-error-locals-exceed-maximum-ec3a9d96685b
opt-level = 1


[profile.size]
inherits = "release"
lto = true
opt-level = "z"

[profile.size-aggressive]
inherits = "release"
strip = true
lto = true
panic = "abort"
opt-level = "z"<|MERGE_RESOLUTION|>--- conflicted
+++ resolved
@@ -15,11 +15,8 @@
     # Crates related to tooling built on top of the Noir compiler
     "tooling/lsp",
     "tooling/debugger",
-<<<<<<< HEAD
+    "tooling/fuzzer",
     "tooling/tracer",
-=======
-    "tooling/fuzzer",
->>>>>>> 318314d6
     "tooling/nargo",
     "tooling/nargo_fmt",
     "tooling/nargo_cli",
