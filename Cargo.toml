--- conflicted
+++ resolved
@@ -61,17 +61,7 @@
 [workspace.dependencies]
 
 # ACVM workspace dependencies
-<<<<<<< HEAD
-acir_field_goldilocks = { version = "1.0.0-beta.0", path = "acvm-repo/acir_field_goldilocks", default-features = false }
-acir_field = { version = "1.0.0-beta.0", path = "acvm-repo/acir_field", default-features = false }
-acir = { version = "1.0.0-beta.0", path = "acvm-repo/acir", default-features = false }
-acvm = { version = "1.0.0-beta.0", path = "acvm-repo/acvm" }
-brillig = { version = "1.0.0-beta.0", path = "acvm-repo/brillig", default-features = false }
-brillig_vm = { version = "1.0.0-beta.0", path = "acvm-repo/brillig_vm", default-features = false }
-acvm_blackbox_solver = { version = "1.0.0-beta.0", path = "acvm-repo/blackbox_solver", default-features = false }
-bn254_blackbox_solver = { version = "1.0.0-beta.0", path = "acvm-repo/bn254_blackbox_solver", default-features = false }
-goldilocks_blackbox_solver = { version = "1.0.0-beta.0", path = "acvm-repo/goldilocks_blackbox_solver", default-features = false }
-=======
+acir_field_goldilocks = { version = "1.0.0-beta.1", path = "acvm-repo/acir_field_goldilocks", default-features = false }
 acir_field = { version = "1.0.0-beta.1", path = "acvm-repo/acir_field", default-features = false }
 acir = { version = "1.0.0-beta.1", path = "acvm-repo/acir", default-features = false }
 acvm = { version = "1.0.0-beta.1", path = "acvm-repo/acvm" }
@@ -79,7 +69,7 @@
 brillig_vm = { version = "1.0.0-beta.1", path = "acvm-repo/brillig_vm", default-features = false }
 acvm_blackbox_solver = { version = "1.0.0-beta.1", path = "acvm-repo/blackbox_solver", default-features = false }
 bn254_blackbox_solver = { version = "1.0.0-beta.1", path = "acvm-repo/bn254_blackbox_solver", default-features = false }
->>>>>>> 08bfd771
+goldilocks_blackbox_solver = { version = "1.0.0-beta.1", path = "acvm-repo/goldilocks_blackbox_solver", default-features = false }
 
 # Noir compiler workspace dependencies
 fm = { path = "compiler/fm" }
@@ -111,19 +101,12 @@
 ark-bls12-381 = { version = "^0.5.0", default-features = false, features = [
     "curve",
 ] }
-<<<<<<< HEAD
-grumpkin = { version = "0.1.0", package = "noir_grumpkin", features = ["std"] }
-ark-ec = { version = "^0.4.0", default-features = false }
-ark-ff = { version = "^0.4.0", default-features = false }
-ark-std = { version = "^0.4.0", default-features = false }
-ark-serialize = { version = "^0.4.0", default-features = false }
-zeroize = { version = "1", default-features = false, features = ["zeroize_derive"] }
-=======
 ark-grumpkin = { version = "^0.5.0", default-features = false }
 ark-ec = { version = "^0.5.0", default-features = false }
 ark-ff = { version = "^0.5.0", default-features = false }
 ark-std = { version = "^0.5.0", default-features = false }
->>>>>>> 08bfd771
+ark-serialize = { version = "^0.5.0", default-features = false }
+zeroize = { version = "1", default-features = false, features = ["zeroize_derive"] }
 
 # Misc utils crates
 iter-extended = { path = "utils/iter-extended" }
