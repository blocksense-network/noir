[package]
name = "acir_field"
description = "The field implementation being used by ACIR."
# x-release-please-start-version
version = "1.0.0-beta.3"
# x-release-please-end
authors.workspace = true
edition.workspace = true
license.workspace = true
rust-version.workspace = true
repository.workspace = true

[lints]
workspace = true

# See more keys and their definitions at https://doc.rust-lang.org/cargo/reference/manifest.html

[dependencies]
hex.workspace = true
num-bigint.workspace = true
serde.workspace = true

ark-bn254.workspace = true
ark-bls12-381 = { workspace = true, optional = true }
ark-ff.workspace = true
<<<<<<< HEAD
acir_field_goldilocks = {workspace = true, optional = true }
=======
ark-std.workspace = true
>>>>>>> 1b4f0441

cfg-if.workspace = true

[dev-dependencies]
proptest.workspace = true
criterion.workspace = true

[features]
bn254 = []
bls12_381 = ["dep:ark-bls12-381"]
<<<<<<< HEAD
goldilocks = ["dep:acir_field_goldilocks"]
=======

[[bench]]
name = "field_element"
harness = false
>>>>>>> 1b4f0441
<|MERGE_RESOLUTION|>--- conflicted
+++ resolved
@@ -20,14 +20,11 @@
 num-bigint.workspace = true
 serde.workspace = true
 
-ark-bn254.workspace = true
+ark-bn254 = { workspace = true, optional = true }
 ark-bls12-381 = { workspace = true, optional = true }
 ark-ff.workspace = true
-<<<<<<< HEAD
+ark-std.workspace = true
 acir_field_goldilocks = {workspace = true, optional = true }
-=======
-ark-std.workspace = true
->>>>>>> 1b4f0441
 
 cfg-if.workspace = true
 
@@ -36,13 +33,10 @@
 criterion.workspace = true
 
 [features]
-bn254 = []
+bn254 = ["dep:ark-bn254"]
 bls12_381 = ["dep:ark-bls12-381"]
-<<<<<<< HEAD
 goldilocks = ["dep:acir_field_goldilocks"]
-=======
 
 [[bench]]
 name = "field_element"
-harness = false
->>>>>>> 1b4f0441
+harness = false